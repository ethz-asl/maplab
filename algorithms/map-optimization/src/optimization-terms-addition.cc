#include "map-optimization/optimization-terms-addition.h"

#include <ceres-error-terms/block-pose-prior-error-term-v2.h>
#include <ceres-error-terms/inertial-error-term.h>
#include <ceres-error-terms/lidar-error-term-factory.h>
#include <ceres-error-terms/lidar-error-term.h>
#include <ceres-error-terms/pose-prior-error-term.h>
#include <ceres-error-terms/position-error-term.h>
#include <ceres-error-terms/six-dof-block-pose-error-term-autodiff.h>
#include <ceres-error-terms/six-dof-block-pose-error-term-with-extrinsics-autodiff.h>
#include <ceres-error-terms/visual-error-term-factory.h>
#include <ceres-error-terms/visual-error-term.h>
#include <ceres/ceres.h>
#include <maplab-common/progress-bar.h>
#include <memory>
#include <vi-map-helpers/vi-map-queries.h>
#include <vi-map/landmark-quality-metrics.h>

namespace map_optimization {

void addLidarPositionTermForKeypoint(
    const int keypoint_idx, const int frame_idx,
    const bool fix_landmark_positions, const bool fix_intrinsics,
    const bool fix_extrinsics_rotation, const bool fix_extrinsics_translation,
    const std::shared_ptr<ceres::LocalParameterization>& pose_parameterization,
    const std::shared_ptr<ceres::LocalParameterization>&
        baseframe_parameterization,
    const std::shared_ptr<ceres::LocalParameterization>&
        camera_parameterization,
    vi_map::Vertex* vertex_ptr, OptimizationProblem* problem) {
  CHECK_NOTNULL(vertex_ptr);
  CHECK_NOTNULL(problem);

  CHECK(pose_parameterization != nullptr);
  CHECK(baseframe_parameterization != nullptr);
  CHECK(camera_parameterization != nullptr);

  OptimizationStateBuffer* buffer =
      CHECK_NOTNULL(problem->getOptimizationStateBufferMutable());
  vi_map::VIMap* map = CHECK_NOTNULL(problem->getMapMutable());
  ceres_error_terms::ProblemInformation* problem_information =
      CHECK_NOTNULL(problem->getProblemInformationMutable());

  const aslam::VisualFrame& visual_frame =
      vertex_ptr->getVisualFrame(frame_idx);
  CHECK_GE(keypoint_idx, 0);
  CHECK_LT(
      keypoint_idx,
      static_cast<int>(visual_frame.getNumKeypointMeasurements()));

  const vi_map::LandmarkId landmark_id =
      vertex_ptr->getObservedLandmarkId(frame_idx, keypoint_idx);

  // The keypoint must have a valid association with a landmark.
  CHECK(landmark_id.isValid());

  vi_map::Vertex& landmark_store_vertex =
      map->getLandmarkStoreVertex(landmark_id);
  vi_map::Landmark& landmark = map->getLandmark(landmark_id);

  const aslam::Camera::Ptr camera_ptr = vertex_ptr->getCamera(frame_idx);
  CHECK(camera_ptr != nullptr);

  const Eigen::Vector3d& lidar_measurement =
<<<<<<< HEAD
      vertex_ptr->getVisualFrame(frame_idx).getLidarKeypoint3DMeasurement(keypoint_idx);
=======
      vertex_ptr->getVisualFrame(frame_idx).getLidarKeypoint3DMeasurement(
          keypoint_idx);
>>>>>>> 069c6790

  // TODO(mariusbr) This just takes the uncertainty of the 2D measurement
  const double image_point_uncertainty =
      vertex_ptr->getVisualFrame(frame_idx).getKeypointMeasurementUncertainty(
          keypoint_idx);

  // As defined here: http://en.wikipedia.org/wiki/Huber_Loss_Function
  double huber_loss_delta = 3.0;

  ceres_error_terms::visual::VisualErrorType error_term_type;
  if (vertex_ptr->id() != landmark_store_vertex.id()) {
    // Verify if the landmark and keyframe belong to the same mission.
    if (vertex_ptr->getMissionId() == landmark_store_vertex.getMissionId()) {
      error_term_type =
          ceres_error_terms::visual::VisualErrorType::kLocalMission;
    } else {
      error_term_type = ceres_error_terms::visual::VisualErrorType::kGlobal;
      huber_loss_delta = 10.0;
    }
  } else {
    error_term_type =
        ceres_error_terms::visual::VisualErrorType::kLocalKeyframe;
  }

  double* distortion_params = nullptr;
  if (camera_ptr->getDistortion().getType() !=
      aslam::Distortion::Type::kNoDistortion) {
    distortion_params =
        camera_ptr->getDistortionMutable()->getParametersMutable();
    CHECK_NOTNULL(distortion_params);
  }

  vi_map::MissionBaseFrameId observer_baseframe_id =
      map->getMissionForVertex(vertex_ptr->id()).getBaseFrameId();
  vi_map::MissionBaseFrameId store_baseframe_id =
      map->getMissionForVertex(landmark_store_vertex.id()).getBaseFrameId();
  double* observer_baseframe_q_GM__G_p_GM =
      buffer->get_baseframe_q_GM__G_p_GM_JPL(observer_baseframe_id);
  double* landmark_store_baseframe_q_GM__G_p_GM =
      buffer->get_baseframe_q_GM__G_p_GM_JPL(store_baseframe_id);

  double* vertex_q_IM__M_p_MI =
      buffer->get_vertex_q_IM__M_p_MI_JPL(vertex_ptr->id());
  double* landmark_store_vertex_q_IM__M_p_MI =
      buffer->get_vertex_q_IM__M_p_MI_JPL(landmark_store_vertex.id());

  const aslam::CameraId& camera_id = camera_ptr->getId();
  CHECK(camera_id.isValid());
  double* camera_q_CI =
      buffer->get_camera_extrinsics_q_CI__C_p_CI_JPL(camera_id);
  // The visual error term requires the camera rotation and translation
  // to be feeded separately. Shifting by 4 = the quaternione size.
  double* camera_C_p_CI = camera_q_CI + 4;

  std::shared_ptr<ceres::CostFunction> lidar_term_cost(
      ceres_error_terms::createLidarCostFunction<
          ceres_error_terms::LidarPositionError>(
          lidar_measurement, image_point_uncertainty, error_term_type,
          camera_ptr.get()));

  std::vector<double*> cost_term_args = {
      landmark.get_p_B_Mutable(),
      landmark_store_vertex_q_IM__M_p_MI,
      landmark_store_baseframe_q_GM__G_p_GM,
      observer_baseframe_q_GM__G_p_GM,
      vertex_q_IM__M_p_MI,
      camera_q_CI,
      camera_C_p_CI,
      camera_ptr->getParametersMutable()};

  // Certain types of visual cost terms (as indicated by error_term_type) do not
  // use all of the pointer arguments. Ceres, however, requires us to provide
  // valid pointers so we replace unnecessary arguments with dummy variables
  // filled with NaNs. The function also returns the pointers of the dummies
  // used so that we can set them constant below.
  std::vector<double*> dummies_to_set_constant;
  ceres_error_terms::replaceUnusedArgumentsOfLidarCostFunctionWithDummies(
      error_term_type, &cost_term_args, &dummies_to_set_constant);

  for (double* dummy : dummies_to_set_constant) {
    problem_information->setParameterBlockConstant(dummy);
  }

  std::shared_ptr<ceres::LossFunction> loss_function(
      new ceres::LossFunctionWrapper(
          new ceres::HuberLoss(huber_loss_delta * image_point_uncertainty),
          ceres::TAKE_OWNERSHIP));

  problem_information->addResidualBlock(
      ceres_error_terms::ResidualType::kLidarPositionError, lidar_term_cost,
      loss_function, cost_term_args);

  if (error_term_type !=
      ceres_error_terms::visual::VisualErrorType::kLocalKeyframe) {
    problem_information->setParameterization(
        landmark_store_vertex_q_IM__M_p_MI, pose_parameterization);
    problem_information->setParameterization(
        vertex_q_IM__M_p_MI, pose_parameterization);

    if (error_term_type ==
        ceres_error_terms::visual::VisualErrorType::kGlobal) {
      problem_information->setParameterization(
          landmark_store_baseframe_q_GM__G_p_GM, baseframe_parameterization);
      problem_information->setParameterization(
          observer_baseframe_q_GM__G_p_GM, baseframe_parameterization);
    }
  }

  problem_information->setParameterization(
      camera_q_CI, camera_parameterization);

  if (fix_landmark_positions) {
    problem_information->setParameterBlockConstant(landmark.get_p_B_Mutable());
  }
  if (fix_intrinsics) {
    problem_information->setParameterBlockConstant(
        camera_ptr->getParametersMutable());
  }
  if (fix_extrinsics_rotation) {
    problem_information->setParameterBlockConstant(camera_q_CI);
  }
  if (fix_extrinsics_translation) {
    problem_information->setParameterBlockConstant(camera_C_p_CI);
  }

  // NOTE: Whether or not the baseframes are fixed is decided when setting up
  // the problem on a higher level.

  problem->getProblemBookkeepingMutable()->landmarks_in_problem.emplace(
      landmark_id, lidar_term_cost.get());
}

void addVisualTermForKeypoint(
    const int keypoint_idx, const int frame_idx,
    const bool fix_landmark_positions, const bool fix_intrinsics,
    const bool fix_extrinsics_rotation, const bool fix_extrinsics_translation,
    const std::shared_ptr<ceres::LocalParameterization>& pose_parameterization,
    const std::shared_ptr<ceres::LocalParameterization>&
        baseframe_parameterization,
    const std::shared_ptr<ceres::LocalParameterization>&
        camera_parameterization,
    vi_map::Vertex* vertex_ptr, OptimizationProblem* problem) {
  CHECK_NOTNULL(vertex_ptr);
  CHECK_NOTNULL(problem);

  CHECK(pose_parameterization != nullptr);
  CHECK(baseframe_parameterization != nullptr);
  CHECK(camera_parameterization != nullptr);

  OptimizationStateBuffer* buffer =
      CHECK_NOTNULL(problem->getOptimizationStateBufferMutable());
  vi_map::VIMap* map = CHECK_NOTNULL(problem->getMapMutable());
  ceres_error_terms::ProblemInformation* problem_information =
      CHECK_NOTNULL(problem->getProblemInformationMutable());

  const aslam::VisualFrame& visual_frame =
      vertex_ptr->getVisualFrame(frame_idx);
  CHECK_GE(keypoint_idx, 0);
  CHECK_LT(
      keypoint_idx,
      static_cast<int>(visual_frame.getNumKeypointMeasurements()));

  const vi_map::LandmarkId landmark_id =
      vertex_ptr->getObservedLandmarkId(frame_idx, keypoint_idx);

  // The keypoint must have a valid association with a landmark.
  CHECK(landmark_id.isValid());

  const vi_map::Vertex& landmark_store_vertex =
      map->getLandmarkStoreVertex(landmark_id);
  vi_map::Landmark& landmark = map->getLandmark(landmark_id);

  const aslam::Camera::Ptr camera_ptr = vertex_ptr->getCamera(frame_idx);
  CHECK(camera_ptr != nullptr);

  const Eigen::Vector2d& image_point_distorted =
      vertex_ptr->getVisualFrame(frame_idx).getKeypointMeasurement(
          keypoint_idx);
  const double image_point_uncertainty =
      vertex_ptr->getVisualFrame(frame_idx).getKeypointMeasurementUncertainty(
          keypoint_idx);

  // As defined here: http://en.wikipedia.org/wiki/Huber_Loss_Function
  double huber_loss_delta = 3.0;

  ceres_error_terms::visual::VisualErrorType error_term_type;
  if (vertex_ptr->id() != landmark_store_vertex.id()) {
    // Verify if the landmark and keyframe belong to the same mission.
    if (vertex_ptr->getMissionId() == landmark_store_vertex.getMissionId()) {
      error_term_type =
          ceres_error_terms::visual::VisualErrorType::kLocalMission;
    } else {
      error_term_type = ceres_error_terms::visual::VisualErrorType::kGlobal;
      huber_loss_delta = 10.0;
    }
  } else {
    error_term_type =
        ceres_error_terms::visual::VisualErrorType::kLocalKeyframe;
  }

  double* distortion_params = nullptr;
  if (camera_ptr->getDistortion().getType() !=
      aslam::Distortion::Type::kNoDistortion) {
    distortion_params =
        camera_ptr->getDistortionMutable()->getParametersMutable();
    CHECK_NOTNULL(distortion_params);
  }

  vi_map::MissionBaseFrameId observer_baseframe_id =
      map->getMissionForVertex(vertex_ptr->id()).getBaseFrameId();
  vi_map::MissionBaseFrameId store_baseframe_id =
      map->getMissionForVertex(landmark_store_vertex.id()).getBaseFrameId();
  double* observer_baseframe_q_GM__G_p_GM =
      buffer->get_baseframe_q_GM__G_p_GM_JPL(observer_baseframe_id);
  double* landmark_store_baseframe_q_GM__G_p_GM =
      buffer->get_baseframe_q_GM__G_p_GM_JPL(store_baseframe_id);

  double* vertex_q_IM__M_p_MI =
      buffer->get_vertex_q_IM__M_p_MI_JPL(vertex_ptr->id());
  double* landmark_store_vertex_q_IM__M_p_MI =
      buffer->get_vertex_q_IM__M_p_MI_JPL(landmark_store_vertex.id());

  const aslam::CameraId& camera_id = camera_ptr->getId();
  CHECK(camera_id.isValid());
  double* camera_q_CI =
      buffer->get_camera_extrinsics_q_CI__C_p_CI_JPL(camera_id);
  // The visual error term requires the camera rotation and translation
  // to be feeded separately. Shifting by 4 = the quaternione size.
  double* camera_C_p_CI = camera_q_CI + 4;

  std::shared_ptr<ceres::CostFunction> visual_term_cost(
      ceres_error_terms::createVisualCostFunction<
          ceres_error_terms::VisualReprojectionError>(
          image_point_distorted, image_point_uncertainty, error_term_type,
          camera_ptr.get()));

  std::vector<double*> cost_term_args = {
      landmark.get_p_B_Mutable(),
      landmark_store_vertex_q_IM__M_p_MI,
      landmark_store_baseframe_q_GM__G_p_GM,
      observer_baseframe_q_GM__G_p_GM,
      vertex_q_IM__M_p_MI,
      camera_q_CI,
      camera_C_p_CI,
      camera_ptr->getParametersMutable(),
      camera_ptr->getDistortionMutable()->getParametersMutable()};

  // Certain types of visual cost terms (as indicated by error_term_type) do not
  // use all of the pointer arguments. Ceres, however, requires us to provide
  // valid pointers so we replace unnecessary arguments with dummy variables
  // filled with NaNs. The function also returns the pointers of the dummies
  // used so that we can set them constant below.
  std::vector<double*> dummies_to_set_constant;
  ceres_error_terms::replaceUnusedArgumentsOfVisualCostFunctionWithDummies(
      error_term_type, &cost_term_args, &dummies_to_set_constant);

  for (double* dummy : dummies_to_set_constant) {
    problem_information->setParameterBlockConstant(dummy);
  }

  std::shared_ptr<ceres::LossFunction> loss_function(
      new ceres::LossFunctionWrapper(
          new ceres::HuberLoss(huber_loss_delta * image_point_uncertainty),
          ceres::TAKE_OWNERSHIP));

  problem_information->addResidualBlock(
      ceres_error_terms::ResidualType::kVisualReprojectionError,
      visual_term_cost, loss_function, cost_term_args);

  if (error_term_type !=
      ceres_error_terms::visual::VisualErrorType::kLocalKeyframe) {
    problem_information->setParameterization(
        landmark_store_vertex_q_IM__M_p_MI, pose_parameterization);
    problem_information->setParameterization(
        vertex_q_IM__M_p_MI, pose_parameterization);

    if (error_term_type ==
        ceres_error_terms::visual::VisualErrorType::kGlobal) {
      problem_information->setParameterization(
          landmark_store_baseframe_q_GM__G_p_GM, baseframe_parameterization);
      problem_information->setParameterization(
          observer_baseframe_q_GM__G_p_GM, baseframe_parameterization);
    }
  }

  problem_information->setParameterization(
      camera_q_CI, camera_parameterization);

  if (fix_landmark_positions) {
    problem_information->setParameterBlockConstant(landmark.get_p_B_Mutable());
  }
  if (fix_intrinsics) {
    problem_information->setParameterBlockConstant(
        camera_ptr->getParametersMutable());
    if (camera_ptr->getDistortion().getType() !=
        aslam::Distortion::Type::kNoDistortion) {
      problem_information->setParameterBlockConstant(
          camera_ptr->getDistortionMutable()->getParametersMutable());
    }
  }
  if (fix_extrinsics_rotation) {
    problem_information->setParameterBlockConstant(camera_q_CI);
  }
  if (fix_extrinsics_translation) {
    problem_information->setParameterBlockConstant(camera_C_p_CI);
  }

  // NOTE: Whether or not the baseframes are fixed is decided when setting up
  // the problem on a higher level.

  problem->getProblemBookkeepingMutable()->landmarks_in_problem.emplace(
      landmark_id, visual_term_cost.get());
}

int addVisualTermsForVertices(
    const bool fix_landmark_positions, const bool fix_intrinsics,
    const bool fix_extrinsics_rotation, const bool fix_extrinsics_translation,
    const bool add_visual_constraints, const bool add_lidar_constraints,
    const size_t min_landmarks_per_frame,
    const std::shared_ptr<ceres::LocalParameterization>& pose_parameterization,
    const std::shared_ptr<ceres::LocalParameterization>&
        baseframe_parameterization,
    const std::shared_ptr<ceres::LocalParameterization>&
        camera_parameterization,
    const pose_graph::VertexIdList& vertices, OptimizationProblem* problem) {
  CHECK_NOTNULL(problem);

  vi_map::VIMap* map = CHECK_NOTNULL(problem->getMapMutable());
  const vi_map::MissionIdSet& missions_to_optimize = problem->getMissionIds();

  size_t num_visual_constraints = 0u;
  for (const pose_graph::VertexId& vertex_id : vertices) {
    vi_map::Vertex& vertex = map->getVertex(vertex_id);
    const size_t num_frames = vertex.numFrames();
    for (size_t frame_idx = 0u; frame_idx < num_frames; ++frame_idx) {
      if (!vertex.isVisualFrameSet(frame_idx) ||
          !vertex.isVisualFrameValid(frame_idx)) {
        continue;
      }

      if (min_landmarks_per_frame > 0) {
        vi_map_helpers::VIMapQueries queries(*map);
        const size_t num_frame_good_landmarks =
            queries.getNumWellConstrainedLandmarks(vertex, frame_idx);
        if (num_frame_good_landmarks < min_landmarks_per_frame) {
          VLOG(3) << " Skipping this visual keyframe. Only "
                  << num_frame_good_landmarks
                  << " well constrained landmarks, but "
                  << min_landmarks_per_frame << " required";
          continue;
        }
      }
      problem->getProblemBookkeepingMutable()->keyframes_in_problem.emplace(
          vertex_id);

      const aslam::VisualFrame& visual_frame = vertex.getVisualFrame(frame_idx);
      const size_t num_keypoints = visual_frame.getNumKeypointMeasurements();

      bool add_visual_constraint_for_vertex = false;
      bool add_lidar_constraint_for_vertex = false;

      if (add_visual_constraints) {
        if (vertex.getVisualFrame(frame_idx).hasKeypointMeasurements()) {
          add_visual_constraint_for_vertex = true;
        } else {
          LOG(WARNING)
              << "Tried to add visual constraints, but the vertex does "
                 "not contain any!";
        }
      }

      if (add_lidar_constraints) {
        if (vertex.getVisualFrame(frame_idx).hasLidarKeypoint3DMeasurements()) {
          add_lidar_constraint_for_vertex = true;
        } else {
          LOG(WARNING) << "Tried to add lidar constraints, but the vertex does "
                          "not contain any!";
        }
      }

      for (size_t keypoint_idx = 0u; keypoint_idx < num_keypoints;
           ++keypoint_idx) {
        const vi_map::LandmarkId landmark_id =
            vertex.getObservedLandmarkId(frame_idx, keypoint_idx);
        // Invalid landmark_id means that the keypoint is not actually
        // associated to an existing landmark object.
        if (!landmark_id.isValid()) {
          continue;
        }

        const vi_map::Vertex& landmark_store_vertex =
            map->getLandmarkStoreVertex(landmark_id);

        // Skip if the landmark is stored in a mission that should not be
        // optimized.
        if (missions_to_optimize.count(landmark_store_vertex.getMissionId()) ==
            0u) {
          continue;
        }

        vi_map::Landmark& landmark = map->getLandmark(landmark_id);

        // Skip if the current landmark is not well constrained.
        if (!vi_map::isLandmarkWellConstrained(*map, landmark)) {
          continue;
        }

<<<<<<< HEAD
        if (vertex.getVisualFrame(frame_idx).hasLidarKeypoint3DMeasurements()) {
=======
        if (add_lidar_constraint_for_vertex) {
>>>>>>> 069c6790
          addLidarPositionTermForKeypoint(
              keypoint_idx, frame_idx, fix_landmark_positions, fix_intrinsics,
              fix_extrinsics_rotation, fix_extrinsics_translation,
              pose_parameterization, baseframe_parameterization,
              camera_parameterization, &vertex, problem);
          num_visual_constraints++;
        }
        if (add_visual_constraint_for_vertex) {
          addVisualTermForKeypoint(
              keypoint_idx, frame_idx, fix_landmark_positions, fix_intrinsics,
              fix_extrinsics_rotation, fix_extrinsics_translation,
              pose_parameterization, baseframe_parameterization,
              camera_parameterization, &vertex, problem);
          num_visual_constraints++;
        }
      }
    }
  }
  return num_visual_constraints;
}

int addVisualTerms(
    const bool fix_landmark_positions, const bool fix_intrinsics,
    const bool fix_extrinsics_rotation, const bool fix_extrinsics_translation,
    const bool add_visual_constraints, const bool add_lidar_constraints,
    const size_t min_landmarks_per_frame, OptimizationProblem* problem) {
  CHECK_NOTNULL(problem);
  VLOG(0) << "add_visual_constraints:" << add_visual_constraints;
  VLOG(0) << "add_lidar_constraints:" << add_lidar_constraints;
  vi_map::VIMap* map = CHECK_NOTNULL(problem->getMapMutable());

  const OptimizationProblem::LocalParameterizations& parameterizations =
      problem->getLocalParameterizations();

  size_t num_visual_constraints = 0u;
  const vi_map::MissionIdSet& missions_to_optimize = problem->getMissionIds();
  for (const vi_map::MissionId& mission_id : missions_to_optimize) {
    pose_graph::VertexIdList vertices;
    map->getAllVertexIdsInMissionAlongGraph(mission_id, &vertices);
    num_visual_constraints += addVisualTermsForVertices(
        fix_landmark_positions, fix_intrinsics, fix_extrinsics_rotation,
        fix_extrinsics_translation, add_visual_constraints,
        add_lidar_constraints, min_landmarks_per_frame,
        parameterizations.pose_parameterization,
        parameterizations.baseframe_parameterization,
        parameterizations.quaternion_parameterization, vertices, problem);
  }
  VLOG(1) << "Added " << num_visual_constraints << " visual residuals.";
  return num_visual_constraints;
}

int addInertialTerms(
    const bool fix_gyro_bias, const bool fix_accel_bias,
    const bool fix_velocity, const double gravity_magnitude,
    OptimizationProblem* problem) {
  CHECK_NOTNULL(problem);

  vi_map::VIMap* map = CHECK_NOTNULL(problem->getMapMutable());

  const OptimizationProblem::LocalParameterizations& parameterizations =
      problem->getLocalParameterizations();

  size_t num_residuals_added = 0u;
  const vi_map::MissionIdSet& missions_to_optimize = problem->getMissionIds();
  for (const vi_map::MissionId& mission_id : missions_to_optimize) {
    pose_graph::EdgeIdList edges;
    map->getAllEdgeIdsInMissionAlongGraph(
        mission_id, pose_graph::Edge::EdgeType::kViwls, &edges);

    const vi_map::Imu& imu_sensor = map->getMissionImu(mission_id);
    const vi_map::ImuSigmas& imu_sigmas = imu_sensor.getImuSigmas();

    num_residuals_added += addInertialTermsForEdges(
        fix_gyro_bias, fix_accel_bias, fix_velocity, gravity_magnitude,
        imu_sigmas, parameterizations.pose_parameterization, edges, problem);
  }

  VLOG(1) << "Added " << num_residuals_added << " inertial residuals.";
  return num_residuals_added;
}

int addAbsolutePoseConstraintsTerms(
    const bool fix_extrinsics, OptimizationProblem* problem) {
  CHECK_NOTNULL(problem);

  vi_map::VIMap* map = CHECK_NOTNULL(problem->getMapMutable());

  const OptimizationProblem::LocalParameterizations& parameterizations =
      problem->getLocalParameterizations();

  size_t num_absolute_constraints_added = 0u;
  const vi_map::MissionIdSet& missions_to_optimize = problem->getMissionIds();
  for (const vi_map::MissionId& mission_id : missions_to_optimize) {
    pose_graph::VertexIdList vertices;
    map->getAllVertexIdsInMissionAlongGraph(mission_id, &vertices);

    const vi_map::VIMission& mission = map->getMission(mission_id);
    if (mission.hasAbsolute6DoFSensor()) {
      num_absolute_constraints_added +=
          addAbsolutePoseConstraintTermsForVertices(
              fix_extrinsics, parameterizations.pose_parameterization,
              parameterizations.baseframe_parameterization, mission_id,
              vertices, problem);
    }
  }

  VLOG(1) << "Added " << num_absolute_constraints_added
          << " absolute 6DoF residuals.";
  return num_absolute_constraints_added;
}

int addInertialTermsForEdges(
    const bool fix_gyro_bias, const bool fix_accel_bias,
    const bool fix_velocity, const double gravity_magnitude,
    const vi_map::ImuSigmas& imu_sigmas,
    const std::shared_ptr<ceres::LocalParameterization>& pose_parameterization,
    const pose_graph::EdgeIdList& edges, OptimizationProblem* problem) {
  CHECK(pose_parameterization != nullptr);
  CHECK_NOTNULL(problem);

  vi_map::VIMap* map = CHECK_NOTNULL(problem->getMapMutable());
  OptimizationStateBuffer* buffer =
      CHECK_NOTNULL(problem->getOptimizationStateBufferMutable());

  int num_residuals_added = 0;
  for (const pose_graph::EdgeId edge_id : edges) {
    const vi_map::ViwlsEdge& inertial_edge =
        map->getEdgeAs<vi_map::ViwlsEdge>(edge_id);

    std::shared_ptr<ceres_error_terms::InertialErrorTerm> inertial_term_cost(
        new ceres_error_terms::InertialErrorTerm(
            inertial_edge.getImuData(), inertial_edge.getImuTimestamps(),
            imu_sigmas.gyro_noise_density,
            imu_sigmas.gyro_bias_random_walk_noise_density,
            imu_sigmas.acc_noise_density,
            imu_sigmas.acc_bias_random_walk_noise_density, gravity_magnitude));

    vi_map::Vertex& vertex_from = map->getVertex(inertial_edge.from());
    vi_map::Vertex& vertex_to = map->getVertex(inertial_edge.to());

    problem->getProblemBookkeepingMutable()->keyframes_in_problem.emplace(
        vertex_from.id());
    problem->getProblemBookkeepingMutable()->keyframes_in_problem.emplace(
        vertex_to.id());

    double* vertex_from_q_IM__M_p_MI =
        buffer->get_vertex_q_IM__M_p_MI_JPL(inertial_edge.from());
    double* vertex_to_q_IM__M_p_MI =
        buffer->get_vertex_q_IM__M_p_MI_JPL(inertial_edge.to());

    problem->getProblemInformationMutable()->addResidualBlock(
        ceres_error_terms::ResidualType::kInertial, inertial_term_cost, nullptr,
        {vertex_from_q_IM__M_p_MI, vertex_from.getGyroBiasMutable(),
         vertex_from.get_v_M_Mutable(), vertex_from.getAccelBiasMutable(),
         vertex_to_q_IM__M_p_MI, vertex_to.getGyroBiasMutable(),
         vertex_to.get_v_M_Mutable(), vertex_to.getAccelBiasMutable()});

    problem->getProblemInformationMutable()->setParameterization(
        vertex_from_q_IM__M_p_MI, pose_parameterization);
    problem->getProblemInformationMutable()->setParameterization(
        vertex_to_q_IM__M_p_MI, pose_parameterization);

    if (fix_gyro_bias) {
      problem->getProblemInformationMutable()->setParameterBlockConstant(
          vertex_to.getGyroBiasMutable());
      problem->getProblemInformationMutable()->setParameterBlockConstant(
          vertex_from.getGyroBiasMutable());
    }
    if (fix_accel_bias) {
      problem->getProblemInformationMutable()->setParameterBlockConstant(
          vertex_to.getAccelBiasMutable());
      problem->getProblemInformationMutable()->setParameterBlockConstant(
          vertex_from.getAccelBiasMutable());
    }
    if (fix_velocity) {
      problem->getProblemInformationMutable()->setParameterBlockConstant(
          vertex_to.get_v_M_Mutable());
      problem->getProblemInformationMutable()->setParameterBlockConstant(
          vertex_from.get_v_M_Mutable());
    }

    ++num_residuals_added;
  }

  return num_residuals_added;
}

int addWheelOdometryTerms(
    const bool fix_extrinsics, OptimizationProblem* problem) {
  CHECK_NOTNULL(problem);

  vi_map::VIMap* map = CHECK_NOTNULL(problem->getMapMutable());
  const OptimizationProblem::LocalParameterizations& parameterizations =
      problem->getLocalParameterizations();

  size_t num_residuals_added = 0u;
  const vi_map::MissionIdSet& missions_to_optimize = problem->getMissionIds();
  for (const vi_map::MissionId& mission_id : missions_to_optimize) {
    pose_graph::EdgeIdList edges;
    map->getAllEdgeIdsInMissionAlongGraph(
        mission_id, pose_graph::Edge::EdgeType::kWheelOdometry, &edges);
    num_residuals_added += addRelativePoseTermsForEdges(
        pose_graph::Edge::EdgeType::kWheelOdometry, edges, fix_extrinsics,
        parameterizations.pose_parameterization,
        parameterizations.quaternion_parameterization, problem);
  }

  return num_residuals_added;
}

int add6DoFOdometryTerms(
    const bool fix_extrinsics, OptimizationProblem* problem) {
  CHECK_NOTNULL(problem);

  vi_map::VIMap* map = CHECK_NOTNULL(problem->getMapMutable());
  const OptimizationProblem::LocalParameterizations& parameterizations =
      problem->getLocalParameterizations();

  size_t num_residuals_added = 0u;
  const vi_map::MissionIdSet& missions_to_optimize = problem->getMissionIds();
  for (const vi_map::MissionId& mission_id : missions_to_optimize) {
    pose_graph::EdgeIdList edges;
    map->getAllEdgeIdsInMissionAlongGraph(
        mission_id, pose_graph::Edge::EdgeType::kOdometry, &edges);
    num_residuals_added += addRelativePoseTermsForEdges(
        pose_graph::Edge::EdgeType::kOdometry, edges, fix_extrinsics,
        parameterizations.pose_parameterization,
        parameterizations.quaternion_parameterization, problem);
  }

  return num_residuals_added;
}

int addRelativePoseTermsForEdges(
    const vi_map::Edge::EdgeType edge_type,
    const pose_graph::EdgeIdList& provided_edges, const bool fix_extrinsics,
    const std::shared_ptr<ceres::LocalParameterization>& pose_parameterization,
    const std::shared_ptr<ceres::LocalParameterization>&
        quaternion_parameterization,
    OptimizationProblem* problem) {
  CHECK_NOTNULL(problem);
  CHECK_NOTNULL(pose_parameterization);
  CHECK_NOTNULL(quaternion_parameterization);

  vi_map::VIMap* map = CHECK_NOTNULL(problem->getMapMutable());
  ceres_error_terms::ProblemInformation* problem_information =
      CHECK_NOTNULL(problem->getProblemInformationMutable());
  OptimizationStateBuffer* buffer =
      CHECK_NOTNULL(problem->getOptimizationStateBufferMutable());

  ceres_error_terms::ResidualType residual_type;

  if (edge_type == pose_graph::Edge::EdgeType::kWheelOdometry ||
      edge_type == pose_graph::Edge::EdgeType::kOdometry) {
    residual_type = ceres_error_terms::ResidualType::kOdometry;
  } else {
    LOG(FATAL)
        << "The given edge_type is not of a supported TransformationEdge type.";
  }
  VLOG(1) << "Adding " << pose_graph::Edge::edgeTypeToString(edge_type)
          << " term residual blocks...";

  size_t num_residual_blocks_added_with_extrinsics = 0u;

  for (const pose_graph::EdgeId& edge_id : provided_edges) {
    const pose_graph::Edge* edge = map->getEdgePtrAs<vi_map::Edge>(edge_id);
    CHECK_NOTNULL(edge);
    CHECK(edge->getType() == edge_type);
    vi_map::Vertex& vertex_from = map->getVertex(edge->from());
    vi_map::Vertex& vertex_to = map->getVertex(edge->to());

    CHECK(vertex_from.getMissionId() == vertex_to.getMissionId())
        << "The two vertices this edge connects don't belong to the same "
        << "mission.";

    const vi_map::TransformationEdge& transformation_edge =
        edge->getAs<vi_map::TransformationEdge>();
    const aslam::Transformation& T_A_B = transformation_edge.get_T_A_B();
    const aslam::TransformationCovariance& T_A_B_covariance =
        transformation_edge.get_T_A_B_Covariance_p_q();

    // optimization uses other quaternion convention, thus need to fetch
    // p_MI and not p_IM from buffer
    double* vertex_from_q_IM__M_p_MI =
        buffer->get_vertex_q_IM__M_p_MI_JPL(edge->from());
    double* vertex_to_q_IM__M_p_MI =
        buffer->get_vertex_q_IM__M_p_MI_JPL(edge->to());

    std::shared_ptr<ceres::CostFunction> relative_pose_cost(
        new ceres::AutoDiffCostFunction<
            ceres_error_terms::SixDoFBlockPoseErrorTermWithExtrinsics,
            ceres_error_terms::SixDoFBlockPoseErrorTermWithExtrinsics::
                kResidualBlockSize,
            ceres_error_terms::poseblocks::kPoseSize,
            ceres_error_terms::poseblocks::kPoseSize,
            ceres_error_terms::poseblocks::kOrientationBlockSize,
            ceres_error_terms::poseblocks::kPositionBlockSize>(
            new ceres_error_terms::SixDoFBlockPoseErrorTermWithExtrinsics(
                T_A_B, T_A_B_covariance)));

    problem->getProblemBookkeepingMutable()->keyframes_in_problem.emplace(
        vertex_from.id());
    problem->getProblemBookkeepingMutable()->keyframes_in_problem.emplace(
        vertex_to.id());

    // Account for sensor extrinsics.
    const aslam::SensorId& sensor_id = transformation_edge.getSensorId();
    CHECK(sensor_id.isValid());

    double* sensor_extrinsics_q_SB__S_p_SB_JPL =
        buffer->get_sensor_extrinsics_q_SB__S_p_SB_JPL(sensor_id);
    double* sensor_extrinsics_q_SB = sensor_extrinsics_q_SB__S_p_SB_JPL;
    double* sensor_extrinsics_p_SB = sensor_extrinsics_q_SB__S_p_SB_JPL + 4;

    problem_information->addResidualBlock(
        residual_type, relative_pose_cost, nullptr /* loss_function */,
        {vertex_from_q_IM__M_p_MI, vertex_to_q_IM__M_p_MI,
         sensor_extrinsics_q_SB, sensor_extrinsics_p_SB});
    problem_information->setParameterization(
        sensor_extrinsics_q_SB, quaternion_parameterization);

    // TODO(ben): add flag to only fix extrinsics on z for wheel odometry
    // because then z remains unobserable.
    if (fix_extrinsics) {
      problem_information->setParameterBlockConstant(sensor_extrinsics_q_SB);
      problem_information->setParameterBlockConstant(sensor_extrinsics_p_SB);
    }

    ++num_residual_blocks_added_with_extrinsics;
    problem_information->setParameterization(
        vertex_from_q_IM__M_p_MI, pose_parameterization);
    problem_information->setParameterization(
        vertex_to_q_IM__M_p_MI, pose_parameterization);
  }

  VLOG(1) << "Added " << num_residual_blocks_added_with_extrinsics
          << " relative pose error terms with extrinsics.";
  return num_residual_blocks_added_with_extrinsics;
}

int addAbsolutePoseConstraintTermsForVertices(
    const bool fix_extrinsics,
    const std::shared_ptr<ceres::LocalParameterization>& pose_parameterization,
    const std::shared_ptr<ceres::LocalParameterization>&
        baseframe_parameterization,
    const vi_map::MissionId& mission_id,
    const pose_graph::VertexIdList& vertices, OptimizationProblem* problem) {
  CHECK_NOTNULL(problem);

  CHECK(pose_parameterization);
  CHECK(baseframe_parameterization);

  vi_map::VIMap* map = CHECK_NOTNULL(problem->getMapMutable());

  OptimizationStateBuffer* buffer =
      CHECK_NOTNULL(problem->getOptimizationStateBufferMutable());
  ceres_error_terms::ProblemInformation* problem_information =
      CHECK_NOTNULL(problem->getProblemInformationMutable());

  const vi_map::VIMission& mission = map->getMission(mission_id);

  CHECK(mission.hasAbsolute6DoFSensor());

  const aslam::SensorId& sensor_id = mission.getAbsolute6DoFSensor();
  const vi_map::MissionBaseFrameId& baseframe_id = mission.getBaseFrameId();

  size_t num_absolute_6dof_constraints = 0u;
  for (const pose_graph::VertexId& vertex_id : vertices) {
    const vi_map::Vertex& vertex = map->getVertex(vertex_id);
    const std::vector<vi_map::Absolute6DoFMeasurement>& abs_6dof_measurements =
        vertex.getAbsolute6DoFMeasurements();

    for (const vi_map::Absolute6DoFMeasurement& abs_6dof_measurement :
         abs_6dof_measurements) {
      const aslam::TransformationCovariance& covariance =
          abs_6dof_measurement.get_T_G_S_covariance();
      const aslam::Transformation& T_G_S = abs_6dof_measurement.get_T_G_S();
      const aslam::SensorId& meas_sensor_id =
          abs_6dof_measurement.getSensorId();
      const int64_t meas_timestamp_ns =
          abs_6dof_measurement.getTimestampNanoseconds();

      CHECK(meas_sensor_id == sensor_id)
          << "Vertex " << vertex.id()
          << " contains an absolute 6DoF measurement from an unkown "
          << "Absolute6DoF sensor (= not assigned to this mission).";
      CHECK(meas_timestamp_ns == vertex.getMinTimestampNanoseconds())
          << "Vertex " << vertex.id()
          << " contains an absolute 6DoF measurement with a different "
             "timestamp than the vertex itself! measurement: "
          << meas_timestamp_ns
          << "ns vertex: " << vertex.getMinTimestampNanoseconds() << "ns";

      CHECK(covariance.allFinite());
      CHECK(!covariance.hasNaN());

      std::shared_ptr<ceres::CostFunction> error_term(
          new ceres::AutoDiffCostFunction<
              ceres_error_terms::BlockPosePriorErrorTermV2,
              ceres_error_terms::BlockPosePriorErrorTermV2::kResidualBlockSize,
              ceres_error_terms::poseblocks::kPoseSize,
              ceres_error_terms::poseblocks::kPoseSize,
              ceres_error_terms::poseblocks::kPoseSize>(
              new ceres_error_terms::BlockPosePriorErrorTermV2(
                  T_G_S, covariance)));

      double* baseframe_q_GM__G_p_GM_JPL =
          buffer->get_baseframe_q_GM__G_p_GM_JPL(baseframe_id);
      double* vertex_q_IM__M_p_MI_JPL =
          buffer->get_vertex_q_IM__M_p_MI_JPL(vertex_id);
      double* absolute_6dof_sensor_extrinsics_q_SB__S_p_SB_JPL =
          buffer->get_sensor_extrinsics_q_SB__S_p_SB_JPL(sensor_id);

      std::vector<double*> cost_term_args = {
          baseframe_q_GM__G_p_GM_JPL, vertex_q_IM__M_p_MI_JPL,
          absolute_6dof_sensor_extrinsics_q_SB__S_p_SB_JPL};

      const std::shared_ptr<ceres::LossFunction> kLossFunction(nullptr);
      problem_information->addResidualBlock(
          ceres_error_terms::ResidualType::kPosePrior, error_term,
          kLossFunction, cost_term_args);

      problem_information->setParameterization(
          vertex_q_IM__M_p_MI_JPL, pose_parameterization);
      problem_information->setParameterization(
          baseframe_q_GM__G_p_GM_JPL, baseframe_parameterization);
      problem_information->setParameterization(
          absolute_6dof_sensor_extrinsics_q_SB__S_p_SB_JPL,
          pose_parameterization);

      // NOTE: Whether or not the baseframes are fixed is decided when setting
      // up the problem on a higher level.

      if (fix_extrinsics) {
        problem_information->setParameterBlockConstant(
            absolute_6dof_sensor_extrinsics_q_SB__S_p_SB_JPL);
      }

      ++num_absolute_6dof_constraints;
    }
  }
  return num_absolute_6dof_constraints;
}

}  // namespace map_optimization<|MERGE_RESOLUTION|>--- conflicted
+++ resolved
@@ -62,12 +62,8 @@
   CHECK(camera_ptr != nullptr);
 
   const Eigen::Vector3d& lidar_measurement =
-<<<<<<< HEAD
-      vertex_ptr->getVisualFrame(frame_idx).getLidarKeypoint3DMeasurement(keypoint_idx);
-=======
       vertex_ptr->getVisualFrame(frame_idx).getLidarKeypoint3DMeasurement(
           keypoint_idx);
->>>>>>> 069c6790
 
   // TODO(mariusbr) This just takes the uncertainty of the 2D measurement
   const double image_point_uncertainty =
@@ -475,11 +471,7 @@
           continue;
         }
 
-<<<<<<< HEAD
-        if (vertex.getVisualFrame(frame_idx).hasLidarKeypoint3DMeasurements()) {
-=======
         if (add_lidar_constraint_for_vertex) {
->>>>>>> 069c6790
           addLidarPositionTermForKeypoint(
               keypoint_idx, frame_idx, fix_landmark_positions, fix_intrinsics,
               fix_extrinsics_rotation, fix_extrinsics_translation,
