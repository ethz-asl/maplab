--- conflicted
+++ resolved
@@ -47,11 +47,6 @@
     input_filters_->apply(source_points);
   }
 
-<<<<<<< HEAD
-  aslam::Transformation test;
-  test.setIdentity();
-=======
->>>>>>> da13be08
   PointMatcher<double>::TransformationParameters T = icp_.compute(
       source_points, target_points,
       prior_T_target_source.getTransformationMatrix());
