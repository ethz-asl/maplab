#ifndef FEATURE_TRACKING_FEATURE_TRACKING_PIPELINE_H_
#define FEATURE_TRACKING_FEATURE_TRACKING_PIPELINE_H_

#include <string>
#include <vector>

#include <aslam/cameras/ncamera.h>
#include <aslam/common/memory.h>
#include <aslam/frames/visual-nframe.h>
#include <maplab-common/macros.h>
<<<<<<< HEAD
#include <posegraph/unique-id.h>

#include "feature-tracking/feature-detection-extraction.h"
#include "feature-tracking/feature-track-extractor.h"

namespace aslam {
class FeatureTrackerLk;
class VisualNFrame;
}  // namespace aslam

namespace vi_map {
class VIMap;
class MissionId;
}  // namespace vi_map

namespace aslam_cv_visualization {
class VisualNFrameFeatureTrackVisualizer;
}
=======
>>>>>>> 483daf49

namespace feature_tracking {

class FeatureTrackingPipeline {
 public:
  MAPLAB_POINTER_TYPEDEFS(FeatureTrackingPipeline);
  MAPLAB_DISALLOW_EVIL_CONSTRUCTORS(FeatureTrackingPipeline);
  EIGEN_MAKE_ALIGNED_OPERATOR_NEW
  FeatureTrackingPipeline();
  virtual ~FeatureTrackingPipeline() = default;

 protected:
  const std::string feature_tracking_ros_base_topic_;
  const bool visualize_keypoint_matches_;

 private:
  virtual void initialize(const aslam::NCamera::ConstPtr& ncamera) = 0;
  virtual void trackFeaturesNFrame(
      const aslam::Transformation& T_Bk_Bkp1, aslam::VisualNFrame* nframe_k,
      aslam::VisualNFrame* nframe_kp1) = 0;
<<<<<<< HEAD

  // Loads the raw-images specified in the resources table of the given map and
  // assigns them to the frames of the nframe of the given vertex.
  void assignRawImagesToNFrame(
      const pose_graph::VertexId& vertex_id, vi_map::VIMap* map) const;

  // Loads the color-images specified in the resources table of the given map
  // and assigns them to the frames of the nframe of the given vertex.
  void assignColorImagesToNFrame(
      const pose_graph::VertexId& vertex_id, vi_map::VIMap* map) const;

  // Looks for terminated feature tracks, triangulates them and adds them to the
  // given map.
  void extractAndTriangulateTerminatedFeatureTracks(
      const aslam::VisualNFrame::ConstPtr& nframe, vi_map::VIMap* map);

  aslam_cv_visualization::VisualNFrameFeatureTrackVisualizer
      feature_track_visualizer_;

  vio_common::FeatureTrackExtractor::UniquePtr track_extractor_;

  typedef AlignedUnorderedMap<aslam::NFramesId, pose_graph::VertexId>
      NFrameIdToVertexIdMap;
  NFrameIdToVertexIdMap nframe_id_to_vertex_id_map_;

  bool processed_first_nframe_;

  statistics::Accumulator<size_t, size_t, statistics::kInfiniteWindowSize>
      successfully_triangulated_landmarks_accumulator_;
=======
>>>>>>> 483daf49
};

}  // namespace feature_tracking

#endif  // FEATURE_TRACKING_FEATURE_TRACKING_PIPELINE_H_<|MERGE_RESOLUTION|>--- conflicted
+++ resolved
@@ -8,27 +8,6 @@
 #include <aslam/common/memory.h>
 #include <aslam/frames/visual-nframe.h>
 #include <maplab-common/macros.h>
-<<<<<<< HEAD
-#include <posegraph/unique-id.h>
-
-#include "feature-tracking/feature-detection-extraction.h"
-#include "feature-tracking/feature-track-extractor.h"
-
-namespace aslam {
-class FeatureTrackerLk;
-class VisualNFrame;
-}  // namespace aslam
-
-namespace vi_map {
-class VIMap;
-class MissionId;
-}  // namespace vi_map
-
-namespace aslam_cv_visualization {
-class VisualNFrameFeatureTrackVisualizer;
-}
-=======
->>>>>>> 483daf49
 
 namespace feature_tracking {
 
@@ -49,38 +28,6 @@
   virtual void trackFeaturesNFrame(
       const aslam::Transformation& T_Bk_Bkp1, aslam::VisualNFrame* nframe_k,
       aslam::VisualNFrame* nframe_kp1) = 0;
-<<<<<<< HEAD
-
-  // Loads the raw-images specified in the resources table of the given map and
-  // assigns them to the frames of the nframe of the given vertex.
-  void assignRawImagesToNFrame(
-      const pose_graph::VertexId& vertex_id, vi_map::VIMap* map) const;
-
-  // Loads the color-images specified in the resources table of the given map
-  // and assigns them to the frames of the nframe of the given vertex.
-  void assignColorImagesToNFrame(
-      const pose_graph::VertexId& vertex_id, vi_map::VIMap* map) const;
-
-  // Looks for terminated feature tracks, triangulates them and adds them to the
-  // given map.
-  void extractAndTriangulateTerminatedFeatureTracks(
-      const aslam::VisualNFrame::ConstPtr& nframe, vi_map::VIMap* map);
-
-  aslam_cv_visualization::VisualNFrameFeatureTrackVisualizer
-      feature_track_visualizer_;
-
-  vio_common::FeatureTrackExtractor::UniquePtr track_extractor_;
-
-  typedef AlignedUnorderedMap<aslam::NFramesId, pose_graph::VertexId>
-      NFrameIdToVertexIdMap;
-  NFrameIdToVertexIdMap nframe_id_to_vertex_id_map_;
-
-  bool processed_first_nframe_;
-
-  statistics::Accumulator<size_t, size_t, statistics::kInfiniteWindowSize>
-      successfully_triangulated_landmarks_accumulator_;
-=======
->>>>>>> 483daf49
 };
 
 }  // namespace feature_tracking
