--- conflicted
+++ resolved
@@ -64,14 +64,13 @@
     vis_pointcloud_color_random, false,
     "If enabled, every point cloud receives a random color.");
 
-<<<<<<< HEAD
 DEFINE_string(
     vis_pointcloud_mission_id, "",
     "Specifies the mission for publishing the dense map.");
 DEFINE_string(
     vis_pointcloud_mission_id_topic, "",
     "Specifies the topic for the mission specific dense map.");
-=======
+
 DEFINE_bool(
     vis_pointcloud_filter_dense_map_before_publishing, false,
     "If enabled, the visualized dense map will be filtered before "
@@ -85,7 +84,6 @@
 DEFINE_bool(
     vis_pointcloud_filter_beautify_dense_map_before_publishing, false,
     "If point cloud filtering is enabled, beautifies the point cloud.");
->>>>>>> 605665d2
 
 namespace visualization {
 
