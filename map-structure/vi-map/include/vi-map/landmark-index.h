#ifndef VI_MAP_LANDMARK_INDEX_H_
#define VI_MAP_LANDMARK_INDEX_H_

#include <algorithm>
#include <mutex>
#include <unordered_map>
#include <unordered_set>
#include <utility>
#include <vector>

#include <gtest/gtest_prod.h>
#include <maplab-common/accessors.h>
#include <vi-map/unique-id.h>

class LoopClosureHandlerTest;
class SubmapMergingTest;

namespace vi_map {
class VIMap;
class SixDofVIMapGenerator;

typedef std::unordered_map<LandmarkId, pose_graph::VertexId>
    LandmarkToVertexMap;

class LandmarkIndex {
  friend VIMap;
<<<<<<< HEAD
  friend ::LoopClosureHandlerTest;                   // Test.
  friend ::SubmapMergingTest;                        // Test.
  friend class MapConsistencyCheckTest;              // Test.
  friend class SixDofVIMapGenerator;                 // Test.
=======
  friend ::LoopClosureHandlerTest;       // Test.
  friend class MapConsistencyCheckTest;  // Test.
  friend class SixDofVIMapGenerator;     // Test.
>>>>>>> 6f28efaf

  LandmarkIndex() {}

  void shallowCopyFrom(const LandmarkIndex& other) {
    std::lock_guard<std::mutex> lock(access_mutex_);
    index_ = other.index_;
  }

  void swap(LandmarkIndex* other) {
    std::lock_guard<std::mutex> lock(access_mutex_);
    index_.swap(other->index_);
  }

  inline pose_graph::VertexId getStoringVertexId(
      const LandmarkId& landmark_id) const {
    CHECK(landmark_id.isValid()) << "The landark is is not valid.";
    std::lock_guard<std::mutex> lock(access_mutex_);
    LandmarkToVertexMap::const_iterator it = index_.find(landmark_id);
    CHECK(it != index_.end()) << "Landmark " << landmark_id << " is not "
                              << "present in the landmark index.";
    return it->second;
  }

  inline void addLandmarkAndVertexReference(
      const vi_map::LandmarkId& landmark_id,
      const pose_graph::VertexId& vertex_id) {
    CHECK(landmark_id.isValid());
    std::lock_guard<std::mutex> lock(access_mutex_);
    /*
    CHECK(!hasLandmarkInternal(landmark_id)) << "Landmark " << landmark_id
                                             << " is already in the index!";
                                             */
    if (hasLandmarkInternal(landmark_id)) {
      index_[landmark_id] = vertex_id;
    }
    index_.emplace(landmark_id, vertex_id);
  }

  inline void getAllLandmarkIds(
      std::unordered_set<LandmarkId>* landmark_ids) const {
    CHECK_NOTNULL(landmark_ids)->clear();
    std::lock_guard<std::mutex> lock(access_mutex_);
    for (const LandmarkToVertexMap::value_type& item : index_) {
      landmark_ids->emplace(item.first);
    }
  }

  inline void getAllLandmarkIds(std::vector<LandmarkId>* landmark_ids) const {
    CHECK_NOTNULL(landmark_ids)->clear();
    landmark_ids->resize(index_.size());

    std::lock_guard<std::mutex> lock(access_mutex_);
    size_t idx = 0u;
    for (const LandmarkToVertexMap::value_type& item : index_) {
      (*landmark_ids)[idx] = item.first;
      ++idx;
    }
  }

  inline size_t numLandmarks() const {
    std::lock_guard<std::mutex> lock(access_mutex_);
    return index_.size();
  }

  inline bool hasLandmark(const LandmarkId& landmark_id) const {
    std::lock_guard<std::mutex> lock(access_mutex_);
    return index_.count(landmark_id) > 0u;
  }

  inline void updateVertexOfLandmark(
      const LandmarkId& landmark_id, const pose_graph::VertexId& vertex_id) {
    std::lock_guard<std::mutex> lock(access_mutex_);
    LandmarkToVertexMap::iterator it = index_.find(landmark_id);
    CHECK(it != index_.end());
    it->second = vertex_id;
  }

  inline void removeLandmark(const LandmarkId& landmark_id) {
    std::lock_guard<std::mutex> lock(access_mutex_);
    CHECK(hasLandmarkInternal(landmark_id)) << "Tried to remove a landmark "
                                            << "that does not exist!";
    index_.erase(landmark_id);
  }

  void setLandmarkToVertexMap(const LandmarkToVertexMap& landmark_to_vertex) {
    std::lock_guard<std::mutex> lock(access_mutex_);
    index_ = landmark_to_vertex;
  }

  inline void clear() {
    index_.clear();
  }

 private:
  inline bool hasLandmarkInternal(const LandmarkId& landmark_id) const {
    return index_.count(landmark_id) > 0u;
  }

  LandmarkToVertexMap index_;
  mutable std::mutex access_mutex_;
};

}  // namespace vi_map

#endif  // VI_MAP_LANDMARK_INDEX_H_<|MERGE_RESOLUTION|>--- conflicted
+++ resolved
@@ -24,16 +24,9 @@
 
 class LandmarkIndex {
   friend VIMap;
-<<<<<<< HEAD
-  friend ::LoopClosureHandlerTest;                   // Test.
-  friend ::SubmapMergingTest;                        // Test.
-  friend class MapConsistencyCheckTest;              // Test.
-  friend class SixDofVIMapGenerator;                 // Test.
-=======
   friend ::LoopClosureHandlerTest;       // Test.
   friend class MapConsistencyCheckTest;  // Test.
   friend class SixDofVIMapGenerator;     // Test.
->>>>>>> 6f28efaf
 
   LandmarkIndex() {}
 
