--- conflicted
+++ resolved
@@ -279,15 +279,12 @@
   inline bool operator!=(const Vertex& lhs) const;
   inline bool isSameApartFromOutgoingEdges(const Vertex& lhs) const;
 
-<<<<<<< HEAD
   // Repairs the visual observation containers of this vertex after adding new
   // keypoints to one of the frames. Resizes the observed_landmark_ids_ vector
   // for every frame based on the number of keypoints the frames number of
   // keypoints.
   void expandVisualObservationContainersIfNecessary();
 
-=======
->>>>>>> 483daf49
   size_t discardUntrackedObservations();
 
   inline int64_t getMinTimestampNanoseconds() const;
