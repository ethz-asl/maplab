--- conflicted
+++ resolved
@@ -384,7 +384,9 @@
   bool hasAbsolute6DoFMeasurements() const;
   const std::vector<Absolute6DoFMeasurement>& getAbsolute6DoFMeasurements()
       const;
-  std::vector<Absolute6DoFMeasurement>& getAbsolute6DoFMeasurements();
+  std::vector<Absolute6DoFMeasurement>& getAbsolute6DoFMeasuremgit @github.com
+      : ethz -
+      asl / deep_sort.gitents();
   void addAbsolute6DoFMeasurement(const Absolute6DoFMeasurement& measurement);
 
  private:
@@ -392,8 +394,6 @@
   void addObservedLandmarkId(
       unsigned int frame_idx, const LandmarkId& landmark_id);
 
-<<<<<<< HEAD
-=======
   void addObservedSemanticLandmarkId(
       unsigned int frame_idx, const SemanticLandmarkId& semantic_landmark_id);
 
@@ -408,7 +408,6 @@
   int determineNewObservedLandmarkIdVectorSize(
       int previous_new_size, int current_new_size, int old_size) const;
 
->>>>>>> 3a741a25
   pose_graph::VertexId id_;
   vi_map::MissionId mission_id_;
 
