#include "vi-map/vertex.h"

#include <string>
#include <unordered_set>

#include <glog/logging.h>

#include <aslam-serialization/visual-frame-serialization.h>
#include <aslam/common/hash-id.h>
#include <aslam/common/stl-helpers.h>
#include <maplab-common/eigen-proto.h>
#include <maplab-common/quaternion-math.h>

#include "vi-map/vi_map.pb.h"

namespace vi_map {

Vertex::Vertex(
    const pose_graph::VertexId& vertex_id,
    const Eigen::Matrix<double, 6, 1>& imu_ba_bw,
    const Eigen::Matrix2Xd& img_points_distorted,
    const Eigen::VectorXd& uncertainties,
    const aslam::VisualFrame::DescriptorsT& descriptors,
    const std::vector<LandmarkId>& observed_landmark_ids,
    const vi_map::MissionId& mission_id, const aslam::FrameId& frame_id,
    int64_t frame_timestamp, const aslam::NCamera::Ptr cameras)
    : Vertex(
          vertex_id, imu_ba_bw, img_points_distorted, uncertainties,
          descriptors, /* descriptor scales = */ Eigen::VectorXd(0, 1),
          observed_landmark_ids, mission_id, frame_id, frame_timestamp,
          cameras) {}

Vertex::Vertex(
    const pose_graph::VertexId& vertex_id,
    const Eigen::Matrix<double, 6, 1>& imu_ba_bw,
    const Eigen::Matrix2Xd& img_points_distorted,
    const Eigen::VectorXd& uncertainties,
    const aslam::VisualFrame::DescriptorsT& descriptors,
    const Eigen::VectorXd& descriptor_scales,
    const std::vector<LandmarkId>& observed_landmark_ids,
    const vi_map::MissionId& mission_id, const aslam::FrameId& frame_id,
    int64_t frame_timestamp, const aslam::NCamera::Ptr cameras)
    : Vertex(
          vertex_id, imu_ba_bw, img_points_distorted, uncertainties,
          descriptors, /* descriptor scales = */ Eigen::VectorXd(0, 1),
          observed_landmark_ids,
          /*semantic_object_measurements = */ Eigen::Matrix4Xd(4, 0),
          /*semantic_object_uncertainties = */ Eigen::VectorXd(0, 1),
          /*semantic_object_class_ids = */ Eigen::VectorXi(0, 1),
          /*semantic_object_descriptors = */
          Eigen::MatrixXf(1, 0),  // we set a row size here so we don't divide
                                  // by 0 in serialization
          /*observed_semantic_landmark_ids = */ SemanticLandmarkIdList(),
          mission_id, frame_id, frame_timestamp, cameras) {}

Vertex::Vertex(
    const pose_graph::VertexId& vertex_id,
    const Eigen::Matrix<double, 6, 1>& imu_ba_bw,
    const Eigen::Matrix2Xd& img_points_distorted,
    const Eigen::VectorXd& uncertainties,
    const aslam::VisualFrame::DescriptorsT& descriptors,
    const std::vector<LandmarkId>& observed_landmark_ids,
    const Eigen::Matrix4Xd& semantic_object_measurements,
    const Eigen::VectorXd& semantic_object_uncertainties,
    const Eigen::VectorXi& semantic_object_class_ids,
    const aslam::VisualFrame::SemanticObjectDescriptorsT&
        semantic_object_descriptors,
    const std::vector<SemanticLandmarkId>& observed_semantic_landmark_ids,
    const vi_map::MissionId& mission_id, const aslam::FrameId& frame_id,
    int64_t frame_timestamp, const aslam::NCamera::Ptr cameras)
    : Vertex(
          vertex_id, imu_ba_bw, img_points_distorted, uncertainties,
          descriptors, /* descriptor scales = */ Eigen::VectorXd(0, 1),
          observed_landmark_ids, semantic_object_measurements,
          semantic_object_uncertainties, semantic_object_class_ids,
          semantic_object_descriptors, observed_semantic_landmark_ids,
          mission_id, frame_id, frame_timestamp, cameras) {}

Vertex::Vertex(
    const pose_graph::VertexId& vertex_id,
    const Eigen::Matrix<double, 6, 1>& imu_ba_bw,
    const Eigen::Matrix2Xd& img_points_distorted,
    const Eigen::VectorXd& uncertainties,
    const aslam::VisualFrame::DescriptorsT& descriptors,
    const Eigen::VectorXd& descriptor_scales,
    const std::vector<LandmarkId>& observed_landmark_ids,
    const Eigen::Matrix4Xd& semantic_object_measurements,
    const Eigen::VectorXd& semantic_object_uncertainties,
    const Eigen::VectorXi& semantic_object_class_ids,
    const aslam::VisualFrame::SemanticObjectDescriptorsT&
        semantic_object_descriptors,
    const std::vector<SemanticLandmarkId>& observed_semantic_landmark_ids,
    const vi_map::MissionId& mission_id, const aslam::FrameId& frame_id,
    int64_t frame_timestamp, const aslam::NCamera::Ptr cameras)
    : id_(vertex_id), mission_id_(mission_id) {
  CHECK(cameras != nullptr);
  CHECK_EQ(1u, cameras->numCameras())
      << "This constructor supports "
      << "only a single camera in NCamera object";
  // Our assumptions in this ctor: only a single camera passed in NCamera.
  static constexpr unsigned int kNumOfFrames = 1;
  static constexpr unsigned int kFirstFrameIndex = 0;

  n_frame_.reset(new aslam::VisualNFrame(cameras));
  aslam::NFramesId n_frame_id;
  aslam::generateId(&n_frame_id);
  n_frame_->setId(n_frame_id);

  CHECK_EQ(img_points_distorted.cols(), descriptors.cols());
  CHECK_EQ(img_points_distorted.cols(), uncertainties.size());
  CHECK_EQ(
      observed_landmark_ids.size(),
      static_cast<unsigned int>(descriptors.cols()));

  CHECK_EQ(
      semantic_object_measurements.cols(),
      semantic_object_uncertainties.size());
  CHECK_EQ(
      semantic_object_measurements.cols(), semantic_object_class_ids.size());
  CHECK_EQ(
      semantic_object_measurements.cols(), semantic_object_descriptors.cols());
  CHECK_EQ(
      observed_semantic_landmark_ids.size(),
      static_cast<unsigned int>(semantic_object_descriptors.cols()));

  // Fill a single visual frame.
  aslam::VisualFrame::Ptr frame(new aslam::VisualFrame);
  CHECK(n_frame_ != nullptr);

  CHECK(frame_id.isValid());
  frame->setId(frame_id);
  frame->setTimestampNanoseconds(frame_timestamp);
  // create empty channels if necessary, so we use rows instead of col
  if (img_points_distorted.rows() != 0) {
    frame->setKeypointMeasurements(img_points_distorted);
    frame->setKeypointMeasurementUncertainties(uncertainties);
    frame->setDescriptors(descriptors);

    if (descriptor_scales.rows() != 0) {
      CHECK_EQ(descriptor_scales.rows(), descriptors.cols());
      frame->setKeypointScales(descriptor_scales);
      CHECK(frame->hasKeypointScales());
    }
  }
  if (semantic_object_measurements.rows() != 0) {
    frame->setSemanticObjectMeasurements(semantic_object_measurements);
    frame->setSemanticObjectMeasurementUncertainties(
        semantic_object_uncertainties);
    frame->setSemanticObjectClassIds(semantic_object_class_ids);
    frame->setSemanticObjectDescriptors(semantic_object_descriptors);
  }

  frame->setCameraGeometry(cameras->getCameraShared(kFirstFrameIndex));

  n_frame_->setFrame(kFirstFrameIndex, frame);

  observed_landmark_ids_.resize(kNumOfFrames);
  if (observed_landmark_ids.size() > 0u) {
    observed_landmark_ids_[kFirstFrameIndex] = observed_landmark_ids;
    CHECK_EQ(
        observed_landmark_ids_[kFirstFrameIndex].size(),
        frame->getNumKeypointMeasurements());
  }

  observed_semantic_landmark_ids_.resize(kNumOfFrames);
  if (observed_semantic_landmark_ids.size() > 0u) {
    observed_semantic_landmark_ids_[kFirstFrameIndex] =
        observed_semantic_landmark_ids;
    CHECK_EQ(
        observed_semantic_landmark_ids_[kFirstFrameIndex].size(),
        frame->getNumSemanticObjectMeasurements());
  }

  checkConsistencyOfVisualObservationContainers();

  accel_bias_ = imu_ba_bw.head<3>();
  gyro_bias_ = imu_ba_bw.tail<3>();
  v_M_.setZero();

  resource_map_.resize(kNumOfFrames);
}

Vertex::Vertex(
    const pose_graph::VertexId& vertex_id,
    const Eigen::Matrix<double, 6, 1>& imu_ba_bw,
    const aslam::VisualNFrame::Ptr visual_n_frame,
    const std::vector<std::vector<LandmarkId>>& observed_landmark_ids,
    const vi_map::MissionId& mission_id)
    : Vertex(
          vertex_id, imu_ba_bw, visual_n_frame, observed_landmark_ids,
          /* observed_semantic_landmark_ids = */
          std::vector<SemanticLandmarkIdList>(), mission_id) {}

Vertex::Vertex(
    const pose_graph::VertexId& vertex_id,
    const Eigen::Matrix<double, 6, 1>& imu_ba_bw,
    const aslam::VisualNFrame::Ptr visual_n_frame,
    const std::vector<std::vector<LandmarkId>>& observed_landmark_ids,
    const std::vector<std::vector<SemanticLandmarkId>>&
        observed_semantic_landmark_ids,
    const vi_map::MissionId& mission_id)
    : id_(vertex_id),
      mission_id_(mission_id),
      n_frame_(visual_n_frame),
      observed_landmark_ids_(observed_landmark_ids),
      observed_semantic_landmark_ids_(observed_semantic_landmark_ids) {
  CHECK(n_frame_ != nullptr);
  // resize the container to avoid index access failure
  size_t num_frames = n_frame_->getNumFrames();
  if (observed_landmark_ids_.size() == 0) {
    observed_landmark_ids_.resize(num_frames);
  }
  if (observed_semantic_landmark_ids_.size() == 0) {
    observed_semantic_landmark_ids_.resize(num_frames);
  }
  checkConsistencyOfVisualObservationContainers();

  accel_bias_ = imu_ba_bw.head<3>();
  gyro_bias_ = imu_ba_bw.tail<3>();
  v_M_.setZero();

  resource_map_.resize(n_frame_->getNumFrames());
}

Vertex::Vertex(
    const pose_graph::VertexId& vertex_id,
    const aslam::VisualNFrame::Ptr visual_n_frame,
    const vi_map::MissionId& mission_id)
    : id_(vertex_id), mission_id_(mission_id), n_frame_(visual_n_frame) {
  CHECK(n_frame_ != nullptr);

  observed_landmark_ids_.resize(n_frame_->getNumFrames());
  for (size_t i = 0; i < observed_landmark_ids_.size(); ++i) {
    size_t num_keypoints = n_frame_->getFrame(i).getNumKeypointMeasurements();
    observed_landmark_ids_[i].resize(num_keypoints);
  }

  observed_semantic_landmark_ids_.resize(n_frame_->getNumFrames());
  for (size_t i = 0; i < observed_semantic_landmark_ids_.size(); ++i) {
    size_t num_measurements =
        n_frame_->getFrame(i).getNumSemanticObjectMeasurements();
    observed_semantic_landmark_ids_[i].resize(num_measurements);
  }

  checkConsistencyOfVisualObservationContainers();

  T_M_I_.setIdentity();
  v_M_.setZero();
  accel_bias_.setZero();
  gyro_bias_.setZero();

  resource_map_.resize(n_frame_->getNumFrames());
}

Vertex::Vertex(const aslam::NCamera::Ptr cameras) {
  aslam::generateId(&id_);

  CHECK(cameras != nullptr);
  n_frame_.reset(new aslam::VisualNFrame(cameras));
  observed_landmark_ids_.resize(n_frame_->getNumFrames());
  observed_semantic_landmark_ids_.resize(n_frame_->getNumFrames());

  aslam::NFramesId n_frame_id;
  aslam::generateId(&n_frame_id);
  n_frame_->setId(n_frame_id);

  for (unsigned int i = 0; i < cameras->numCameras(); ++i) {
    int64_t timestamp = 0u;
    aslam::FrameId frame_id;
    aslam::generateId(&frame_id);
    aslam::VisualFrame::Ptr frame(new aslam::VisualFrame);
    frame->setId(frame_id);
    frame->setTimestampNanoseconds(timestamp);

    frame->setCameraGeometry(n_frame_->getNCameraShared()->getCameraShared(i));
    n_frame_->setFrame(i, frame);
  }

  T_M_I_.setIdentity();
  v_M_.setZero();
  accel_bias_.setZero();
  gyro_bias_.setZero();

  resource_map_.resize(n_frame_->getNumFrames());
}

Vertex::Vertex() {
  T_M_I_.setIdentity();
  v_M_.setZero();
  accel_bias_.setZero();
  gyro_bias_.setZero();
}

Vertex* Vertex::cloneWithoutVisualNFrame() const {
  Vertex* cloned_vertex = new Vertex();

  // Copy non-vision related members.
  cloned_vertex->id_ = id_;
  cloned_vertex->mission_id_ = mission_id_;
  cloned_vertex->T_M_I_ = T_M_I_;
  cloned_vertex->v_M_ = v_M_;
  cloned_vertex->accel_bias_ = accel_bias_;
  cloned_vertex->gyro_bias_ = gyro_bias_;
  cloned_vertex->incoming_edges_ = incoming_edges_;
  cloned_vertex->outgoing_edges_ = outgoing_edges_;

  cloned_vertex->resource_map_ = resource_map_;
  cloned_vertex->absolute_6dof_measurements_ = absolute_6dof_measurements_;

  // Check vertex state.
  CHECK(cloned_vertex->id_.isValid());
  CHECK(cloned_vertex->mission_id_.isValid());
  return cloned_vertex;
}

Vertex* Vertex::cloneWithVisualNFrame(
    const aslam::NCamera::Ptr ncamera_for_cloned_vertex) const {
  CHECK(hasVisualNFrame())
      << "This clone function is only applicable if this vertex has a "
      << "VisualNFrame!";

  Vertex* cloned_vertex = new Vertex();

  // Copy non-vision related members.
  cloned_vertex->id_ = id_;
  cloned_vertex->mission_id_ = mission_id_;
  cloned_vertex->T_M_I_ = T_M_I_;
  cloned_vertex->v_M_ = v_M_;
  cloned_vertex->accel_bias_ = accel_bias_;
  cloned_vertex->gyro_bias_ = gyro_bias_;
  cloned_vertex->incoming_edges_ = incoming_edges_;
  cloned_vertex->outgoing_edges_ = outgoing_edges_;

  // Copy vision related members.
  cloned_vertex->observed_landmark_ids_ = observed_landmark_ids_;
  cloned_vertex->landmarks_ = landmarks_;
  cloned_vertex->resource_map_ = resource_map_;

  cloned_vertex->absolute_6dof_measurements_ = absolute_6dof_measurements_;

  // Verify that the camera of the other vertex and the new one are the same.
  const aslam::NCamera& this_ncamera = *CHECK_NOTNULL(getNCameras().get());
  CHECK(ncamera_for_cloned_vertex);
  CHECK(this_ncamera.isEqual(*ncamera_for_cloned_vertex))
      << "Cannot copy this vertex and assign a different camera model to the "
      << "new vertex, because the visual measurements might not be compatible "
      << "anymore!";

  // Create new VisualNFrame based on existing sensor and the VisualNFrame of
  // the other vertex.
  cloned_vertex->n_frame_.reset(
      new aslam::VisualNFrame(ncamera_for_cloned_vertex));
  CHECK(
      ncamera_for_cloned_vertex == cloned_vertex->n_frame_->getNCameraShared());
  cloned_vertex->n_frame_->setId(getVisualNFrame().getId());
  for (unsigned int camera_idx = 0u;
       camera_idx < ncamera_for_cloned_vertex->numCameras(); ++camera_idx) {
    const aslam::VisualFrame& this_frame = getVisualFrame(camera_idx);
    aslam::VisualFrame::Ptr cloned_frame(new aslam::VisualFrame);
    cloned_frame->setId(this_frame.getId());
    cloned_frame->setTimestampNanoseconds(this_frame.getTimestampNanoseconds());
    cloned_frame->setCameraGeometry(
        ncamera_for_cloned_vertex->getCameraShared(camera_idx));

    // Fill in measurements of other visualframe.
    if (this_frame.hasKeypointMeasurements()) {
      cloned_frame->setKeypointMeasurements(
          this_frame.getKeypointMeasurements());
    }
    if (this_frame.hasKeypointMeasurementUncertainties()) {
      cloned_frame->setKeypointMeasurementUncertainties(
          this_frame.getKeypointMeasurementUncertainties());
    }
    if (this_frame.hasKeypointOrientations()) {
      cloned_frame->setKeypointOrientations(
          this_frame.getKeypointOrientations());
    }
    if (this_frame.hasKeypointScores()) {
      cloned_frame->setKeypointScores(this_frame.getKeypointScores());
    }
    if (this_frame.hasKeypointScales()) {
      cloned_frame->setKeypointScales(this_frame.getKeypointScales());
    }
    if (this_frame.hasDescriptors()) {
      cloned_frame->setDescriptors(this_frame.getDescriptors());
    }
    if (this_frame.hasTrackIds()) {
      cloned_frame->setTrackIds(this_frame.getTrackIds());
    }
    if (this_frame.hasRawImage()) {
      cloned_frame->setRawImage(this_frame.getRawImage().clone());
    }
    if (this_frame.hasColorImage()) {
      cloned_frame->setColorImage(this_frame.getColorImage().clone());
    }


    // Verify landmark vs keypoint state.
    size_t num_keypoints = cloned_frame->getNumKeypointMeasurements();
    CHECK_EQ(
        cloned_vertex->observed_landmark_ids_[camera_idx].size(),
        num_keypoints);

    cloned_vertex->n_frame_->setFrame(camera_idx, cloned_frame);
  }

  // Check vertex state.
  CHECK(cloned_vertex->id_.isValid());
  CHECK(cloned_vertex->mission_id_.isValid());
  CHECK_EQ(
      cloned_vertex->observed_landmark_ids_.size(),
      ncamera_for_cloned_vertex->getNumCameras());
  cloned_vertex->checkConsistencyOfVisualObservationContainers();
  CHECK_EQ(
      cloned_vertex->resource_map_.size(),
      cloned_vertex->n_frame_->getNumFrames());

  return cloned_vertex;
}

const pose_graph::VertexId& Vertex::id() const {
  return id_;
}

void Vertex::setId(const pose_graph::VertexId& id) {
  id_ = id;
}

bool Vertex::addIncomingEdge(const pose_graph::EdgeId& edge) {
  incoming_edges_.insert(edge);
  return true;
}

bool Vertex::addOutgoingEdge(const pose_graph::EdgeId& edge) {
  outgoing_edges_.insert(edge);
  return true;
}

void Vertex::getOutgoingEdges(pose_graph::EdgeIdSet* edges) const {
  CHECK_NOTNULL(edges);
  *edges = outgoing_edges_;
}

void Vertex::getIncomingEdges(pose_graph::EdgeIdSet* edges) const {
  CHECK_NOTNULL(edges);
  *edges = incoming_edges_;
}
void Vertex::getAllEdges(pose_graph::EdgeIdSet* edges) const {
  CHECK_NOTNULL(edges);
  *edges = incoming_edges_;
  edges->insert(outgoing_edges_.begin(), outgoing_edges_.end());
}

bool Vertex::hasIncomingEdges() const {
  return !incoming_edges_.empty();
}

bool Vertex::hasOutgoingEdges() const {
  return !outgoing_edges_.empty();
}

size_t Vertex::numOutgoingEdges() const {
  return outgoing_edges_.size();
}

void Vertex::removeIncomingEdge(const pose_graph::EdgeId& edge_id) {
  CHECK_GT(incoming_edges_.count(edge_id), 0u);
  incoming_edges_.erase(edge_id);
}

void Vertex::removeOutgoingEdge(const pose_graph::EdgeId& edge_id) {
  CHECK_GT(outgoing_edges_.count(edge_id), 0u);
  outgoing_edges_.erase(edge_id);
}

void Vertex::serialize(vi_map::proto::ViwlsVertex* proto) const {
  CHECK_NOTNULL(proto);
  proto->Clear();

  CHECK(mission_id_.isValid());
  mission_id_.serialize(proto->mutable_mission_id());

  for (const pose_graph::EdgeId& incoming_edge_id : incoming_edges_) {
    incoming_edge_id.serialize(proto->add_incoming());
  }
  CHECK_EQ(
      incoming_edges_.size(),
      static_cast<unsigned int>(proto->incoming_size()));
  for (const pose_graph::EdgeId& outgoing_edge_id : outgoing_edges_) {
    outgoing_edge_id.serialize(proto->add_outgoing());
  }
  CHECK_EQ(
      outgoing_edges_.size(),
      static_cast<unsigned int>(proto->outgoing_size()));

  common::eigen_proto::serialize(T_M_I_, proto->mutable_t_m_i());
  common::eigen_proto::serialize(v_M_, proto->mutable_v_m());
  common::eigen_proto::serialize(accel_bias_, proto->mutable_accel_bias());
  common::eigen_proto::serialize(gyro_bias_, proto->mutable_gyro_bias());

  CHECK(n_frame_ != nullptr);
  aslam::serialization::serializeVisualNFrame(
      *n_frame_, proto->mutable_n_visual_frame());

  // Serialize observed landmark ids which are saved inside the NFrame.
  const unsigned int num_frames = n_frame_->getNumFrames();
  aslam::proto::VisualNFrame* proto_n_frame = proto->mutable_n_visual_frame();
  CHECK_EQ(static_cast<int>(num_frames), proto_n_frame->frames_size());
  for (unsigned int i = 0u; i < num_frames; ++i) {
    google::protobuf::RepeatedPtrField<aslam::proto::Id>* proto_landmark_ids =
        proto_n_frame->mutable_frames(i)->mutable_landmark_ids();
    proto_landmark_ids->Reserve(observed_landmark_ids_[i].size());
    for (const LandmarkId& landmark_id : observed_landmark_ids_[i]) {
      landmark_id.serialize(proto_landmark_ids->Add());
    }
    // semantic landmarks
    google::protobuf::RepeatedPtrField<aslam::proto::Id>*
        proto_semantic_landmark_ids =
            proto_n_frame->mutable_frames(i)->mutable_semantic_landmark_ids();
    proto_semantic_landmark_ids->Reserve(
        observed_semantic_landmark_ids_[i].size());
    for (const SemanticLandmarkId& landmark_id :
         observed_semantic_landmark_ids_[i]) {
      landmark_id.serialize(proto_semantic_landmark_ids->Add());
    }
  }

  landmarks_.serialize(proto->mutable_landmark_store());
  semantic_landmarks_.serialize(proto->mutable_semantic_landmark_store());

  // Serialize FrameResourceMap.
  for (backend::ResourceTypeToIdsMap resource_type_to_id_map : resource_map_) {
    vi_map::proto::FrameResourceMap* resource_map_proto =
        proto->add_resource_map();
    for (const backend::ResourceTypeToIdsMap::value_type& pair :
         resource_type_to_id_map) {
      vi_map::proto::ResourceTypeMap* resource_type_map_proto =
          resource_map_proto->add_resource_type_map();
      resource_type_map_proto->set_type(static_cast<int>(pair.first));
      for (const backend::ResourceId& resource_id : pair.second) {
        resource_id.serialize(resource_type_map_proto->add_resource_ids());
      }
    }
  }

  // Serialize Absolute6DoFMeasurements
  for (const Absolute6DoFMeasurement& measurement :
       absolute_6dof_measurements_) {
    vi_map::proto::Absolute6DoFMeasurement* absolute_6dof_proto_ptr =
        proto->add_absolute_6dof_measurements();
    measurement.getSensorId().serialize(
        absolute_6dof_proto_ptr->mutable_sensor_id());
    absolute_6dof_proto_ptr->set_timestamp_ns(
        measurement.getTimestampNanoseconds());
    common::eigen_proto::serialize(
        measurement.get_T_G_S(), absolute_6dof_proto_ptr->mutable_t_g_s());
    common::eigen_proto::serialize(
        measurement.get_T_G_S_covariance(),
        absolute_6dof_proto_ptr->mutable_t_g_s_covariance());
  }
}

void Vertex::deserialize(
    const pose_graph::VertexId& vertex_id,

    const vi_map::proto::ViwlsVertex& proto) {
  CHECK(vertex_id.isValid());
  id_ = vertex_id;

  CHECK(proto.has_mission_id());
  mission_id_.deserialize(proto.mission_id());

  CHECK(proto.has_n_visual_frame());
  aslam::serialization::deserializeVisualNFrame(
      proto.n_visual_frame(), &n_frame_);
  const int num_frames = proto.n_visual_frame().frames_size();
  observed_landmark_ids_.resize(num_frames);
  observed_semantic_landmark_ids_.resize(num_frames);
  for (int i = 0; i < num_frames; ++i) {
    if (n_frame_->isFrameSet(static_cast<size_t>(i))) {
      aslam::proto::VisualFrame visual_frame = proto.n_visual_frame().frames(i);
      observed_landmark_ids_[i].resize(visual_frame.landmark_ids_size());
      observed_semantic_landmark_ids_[i].resize(
          visual_frame.semantic_landmark_ids_size());
      for (int j = 0; j < visual_frame.landmark_ids_size(); ++j) {
        observed_landmark_ids_[i][j].deserialize(visual_frame.landmark_ids(j));
      }
      for (int j = 0; j < visual_frame.semantic_landmark_ids_size(); ++j) {
        observed_semantic_landmark_ids_[i][j].deserialize(
            visual_frame.semantic_landmark_ids(j));
      }
    }
  }
  // Deserialize landmark store.
  if (proto.has_landmark_store()) {
    getLandmarks().deserialize(proto.landmark_store());
  }
  if (proto.has_semantic_landmark_store()) {
    getSemanticLandmarks().deserialize(proto.semantic_landmark_store());
  }

  // Deserialize transformation.
  common::eigen_proto::deserialize(proto.t_m_i(), &T_M_I_);

  // Deserialize velocity and IMU biases.
  common::eigen_proto::deserialize(proto.v_m(), &v_M_);
  common::eigen_proto::deserialize(proto.accel_bias(), &accel_bias_);
  common::eigen_proto::deserialize(proto.gyro_bias(), &gyro_bias_);

  // Deserialize incoming edges.
  for (int i = 0; i < proto.incoming_size(); ++i) {
    incoming_edges_.insert(pose_graph::EdgeId(proto.incoming(i)));
  }

  // Deserialize outgoing edges.
  for (int i = 0; i < proto.outgoing_size(); ++i) {
    pose_graph::EdgeId outgoing_edge_id;
    outgoing_edges_.insert(pose_graph::EdgeId(proto.outgoing(i)));
  }

  // Deserialize resource map.
  resource_map_.resize(num_frames);
  for (int i = 0; i < proto.resource_map_size(); ++i) {
    const vi_map::proto::FrameResourceMap& resource_map = proto.resource_map(i);
    for (int j = 0; j < resource_map.resource_type_map_size(); ++j) {
      const vi_map::proto::ResourceTypeMap& resource_type_map =
          resource_map.resource_type_map(j);
      int type = resource_type_map.type();
      for (int k = 0; k < resource_type_map.resource_ids_size(); ++k) {
        backend::ResourceId resource_id;
        resource_id.deserialize(resource_type_map.resource_ids(k));
        resource_map_[i][static_cast<backend::ResourceType>(type)].insert(
            resource_id);
      }
    }
  }

  // Deserialize Absolute6DoFMeasurements
  const size_t num_abs_6dof_measurements =
      proto.absolute_6dof_measurements_size();
  absolute_6dof_measurements_.clear();
  absolute_6dof_measurements_.reserve(num_abs_6dof_measurements);
  for (size_t i = 0; i < num_abs_6dof_measurements; ++i) {
    const vi_map::proto::Absolute6DoFMeasurement& absolute_6dof_proto =
        proto.absolute_6dof_measurements(i);

    aslam::SensorId sensor_id;
    sensor_id.deserialize(absolute_6dof_proto.sensor_id());

    const int64_t timestamp_ns = absolute_6dof_proto.timestamp_ns();

    aslam::Transformation T_G_S;
    common::eigen_proto::deserialize(absolute_6dof_proto.t_g_s(), &T_G_S);

    aslam::TransformationCovariance T_G_S_covariance;
    common::eigen_proto::deserialize(
        absolute_6dof_proto.t_g_s_covariance(), &T_G_S_covariance);

    CHECK(sensor_id.isValid()) << "Absolute 6DoF measurement deserialized from "
                               << "proto has an invalid sensor id!";

    absolute_6dof_measurements_.emplace_back(
        sensor_id, timestamp_ns, T_G_S, T_G_S_covariance);
  }
}

double* Vertex::get_q_M_I_Mutable() {
  return T_M_I_.getRotation().toImplementation().coeffs().data();
}

double* Vertex::get_p_M_I_Mutable() {
  return T_M_I_.getPosition().data();
}

double* Vertex::get_v_M_Mutable() {
  return v_M_.data();
}

double* Vertex::getAccelBiasMutable() {
  return accel_bias_.data();
}

double* Vertex::getGyroBiasMutable() {
  return gyro_bias_.data();
}

const Eigen::Vector3d& Vertex::get_p_M_I() const {
  return T_M_I_.getPosition();
}

const Eigen::Quaterniond& Vertex::get_q_M_I() const {
  return T_M_I_.getRotation().toImplementation();
}

const pose::Transformation& Vertex::get_T_M_I() const {
  return T_M_I_;
}

const Eigen::Vector3d& Vertex::get_v_M() const {
  return v_M_;
}

const Eigen::Vector3d& Vertex::getAccelBias() const {
  return accel_bias_;
}

const Eigen::Vector3d& Vertex::getGyroBias() const {
  return gyro_bias_;
}

void Vertex::set_q_M_I(const Eigen::Quaterniond& q_M_I) {
  CHECK_DOUBLE_EQ(1.0, q_M_I.squaredNorm());
  CHECK_GE(q_M_I.w(), 0.0);
  T_M_I_.getRotation().toImplementation() = q_M_I;
}

void Vertex::set_p_M_I(const Eigen::Vector3d& p_M_I) {
  T_M_I_.getPosition() = p_M_I;
}

void Vertex::set_T_M_I(const pose::Transformation& T_M_I) {
  T_M_I_ = T_M_I;
}

void Vertex::set_v_M(const Eigen::Vector3d& v_M) {
  v_M_ = v_M;
}

void Vertex::setAccelBias(const Eigen::Vector3d& accel_bias) {
  accel_bias_ = accel_bias;
}

void Vertex::setGyroBias(const Eigen::Vector3d& gyro_bias) {
  gyro_bias_ = gyro_bias;
}

bool Vertex::isFrameIndexValid(unsigned int frame_idx) const {
  CHECK(n_frame_ != nullptr);

  bool is_valid = true;
  is_valid &= observed_landmark_ids_.size() == n_frame_->getNumFrames();
  is_valid &= frame_idx < n_frame_->getNumFrames();
  is_valid &= n_frame_->isFrameSet(frame_idx);
  return is_valid;
}

bool Vertex::areFrameAndKeypointIndicesValid(
    unsigned int frame_idx, int keypoint_idx) const {
  CHECK(n_frame_ != nullptr);

  const bool is_frame_idx_valid = isFrameIndexValid(frame_idx);
  LOG_IF(ERROR, !is_frame_idx_valid) << "Invalid frame index: " << frame_idx;
  const bool is_observed_landmarks_ids_size_correct =
      observed_landmark_ids_[frame_idx].size() ==
      static_cast<unsigned int>(
          n_frame_->getFrame(frame_idx).getNumKeypointMeasurements());
  LOG_IF(ERROR, !is_observed_landmarks_ids_size_correct)
      << "Observed landmark IDs vector size is incorrect. ("
      << observed_landmark_ids_[frame_idx].size() << " vs. "
      << n_frame_->getFrame(frame_idx).getNumKeypointMeasurements() << ").";

  const bool is_keypoint_index_valid =
      keypoint_idx <
      static_cast<int>(
          n_frame_->getFrame(frame_idx).getNumKeypointMeasurements());
  LOG_IF(ERROR, !is_keypoint_index_valid)
      << "Keypoint index out of bounds. (" << keypoint_idx << " vs. "
      << n_frame_->getFrame(frame_idx).getNumKeypointMeasurements() << ").";

  return is_frame_idx_valid && is_observed_landmarks_ids_size_correct &&
         is_keypoint_index_valid;
}

bool Vertex::areFrameAndMeasurementIndicesValid(
    unsigned int frame_idx, int measurement_idx) const {
  CHECK(n_frame_ != nullptr);

  const bool is_frame_idx_valid = isFrameIndexValid(frame_idx);
  LOG_IF(ERROR, !is_frame_idx_valid) << "Invalid frame index: " << frame_idx;
  const bool is_observed_semantic_landmarks_ids_size_correct =
      observed_semantic_landmark_ids_[frame_idx].size() ==
      static_cast<unsigned int>(
          n_frame_->getFrame(frame_idx).getNumSemanticObjectMeasurements());
  LOG_IF(ERROR, !is_observed_semantic_landmarks_ids_size_correct)
      << "Observed semantic landmark IDs vector size is incorrect. ("
      << observed_semantic_landmark_ids_[frame_idx].size() << " vs. "
      << n_frame_->getFrame(frame_idx).getNumSemanticObjectMeasurements()
      << ").";

  const bool is_measurement_index_valid =
      measurement_idx <
      static_cast<int>(
          n_frame_->getFrame(frame_idx).getNumSemanticObjectMeasurements());
  LOG_IF(ERROR, !is_measurement_index_valid)
      << "Keypoint index out of bounds. (" << measurement_idx << " vs. "
      << n_frame_->getFrame(frame_idx).getNumSemanticObjectMeasurements()
      << ").";

  return is_frame_idx_valid &&
         is_observed_semantic_landmarks_ids_size_correct &&
         is_measurement_index_valid;
}

const LandmarkId& Vertex::getObservedLandmarkId(
    unsigned int frame_idx, int keypoint_idx) const {
  return observed_landmark_ids_[frame_idx][keypoint_idx];
}

const LandmarkId& Vertex::getObservedLandmarkId(
    const KeypointIdentifier& keypoint_id) const {
  return getObservedLandmarkId(
      keypoint_id.frame_id.frame_index, keypoint_id.keypoint_index);
}

void Vertex::setObservedLandmarkId(
    const KeypointIdentifier& keypoint_id, const LandmarkId& landmark_id) {
  setObservedLandmarkId(
      keypoint_id.frame_id.frame_index, keypoint_id.keypoint_index,
      landmark_id);
}

void Vertex::setObservedLandmarkId(
    unsigned int frame_idx, int keypoint_idx, const LandmarkId& landmark_id) {
  CHECK(areFrameAndKeypointIndicesValid(frame_idx, keypoint_idx));
  observed_landmark_ids_[frame_idx][keypoint_idx] = landmark_id;
}

void Vertex::addObservedLandmarkId(
    unsigned int frame_idx, const LandmarkId& landmark_id) {
  CHECK(isFrameIndexValid(frame_idx));
  observed_landmark_ids_[frame_idx].push_back(landmark_id);
}

size_t Vertex::observedLandmarkIdsSize(unsigned int frame_idx) const {
  CHECK(isFrameIndexValid(frame_idx));
  return observed_landmark_ids_[frame_idx].size();
}

int Vertex::numValidObservedLandmarkIds(unsigned int frame_idx) const {
  CHECK(isFrameIndexValid(frame_idx));

  vi_map::LandmarkIdSet landmark_ids;
  landmark_ids.rehash(observed_landmark_ids_[frame_idx].size());
  for (unsigned int i = 0; i < observed_landmark_ids_[frame_idx].size(); ++i) {
    if (observed_landmark_ids_[frame_idx][i].isValid()) {
      landmark_ids.emplace(observed_landmark_ids_[frame_idx][i]);
    }
  }
  return landmark_ids.size();
}

<<<<<<< HEAD
=======
const SemanticLandmarkId& Vertex::getObservedSemanticLandmarkId(
    unsigned int frame_idx, int measurement_idx) const {
  return observed_semantic_landmark_ids_[frame_idx][measurement_idx];
}

const SemanticLandmarkId& Vertex::getObservedSemanticLandmarkId(
    const SemanticObjectIdentifier& object_id) const {
  return getObservedSemanticLandmarkId(
      object_id.frame_id.frame_index, object_id.measurement_index);
}

void Vertex::setObservedSemanticLandmarkId(
    const SemanticObjectIdentifier& object_id,
    const SemanticLandmarkId& landmark_id) {
  setObservedSemanticLandmarkId(
      object_id.frame_id.frame_index, object_id.measurement_index, landmark_id);
}

void Vertex::setObservedSemanticLandmarkId(
    unsigned int frame_idx, int measurement_idx,
    const SemanticLandmarkId& landmark_id) {
  CHECK(areFrameAndMeasurementIndicesValid(frame_idx, measurement_idx));
  observed_semantic_landmark_ids_[frame_idx][measurement_idx] = landmark_id;
}

void Vertex::addObservedSemanticLandmarkId(
    unsigned int frame_idx, const SemanticLandmarkId& id) {
  CHECK(isFrameIndexValid(frame_idx));
  observed_semantic_landmark_ids_[frame_idx].push_back(id);
}

void Vertex::setObservedSemanticLandmarkIds(
    unsigned int frame_idx, const std::vector<int>& measurement_idicies,
    const SemanticLandmarkIdList& ids) {
  CHECK_EQ(measurement_idicies.size(), ids.size());
  observed_semantic_landmark_ids_[frame_idx].resize(ids.size());
  for (size_t i = 0; i < ids.size(); i++) {
    observed_semantic_landmark_ids_[frame_idx][measurement_idicies[i]] = ids[i];
  }
}

size_t Vertex::observedSemanticLandmarkIdsSize(unsigned int frame_idx) const {
  CHECK(isFrameIndexValid(frame_idx));
  return observed_semantic_landmark_ids_[frame_idx].size();
}

int Vertex::numValidObservedSemanticLandmarkIds(unsigned int frame_idx) const {
  CHECK(isFrameIndexValid(frame_idx));

  vi_map::SemanticLandmarkIdSet semantic_landmark_ids;
  semantic_landmark_ids.rehash(
      observed_semantic_landmark_ids_[frame_idx].size());
  for (unsigned int i = 0;
       i < observed_semantic_landmark_ids_[frame_idx].size(); ++i) {
    if (observed_semantic_landmark_ids_[frame_idx][i].isValid()) {
      semantic_landmark_ids.emplace(
          observed_semantic_landmark_ids_[frame_idx][i]);
    }
  }
  return semantic_landmark_ids.size();
}

int Vertex::determineNewObservedLandmarkIdVectorSize(
    int previous_new_size, int current_new_size, int old_size) const {
  // If the new size has been determined before by another keypoint vector, it
  // should have be equal to the current new size.
  CHECK_GE(current_new_size, old_size);
  CHECK(
      !((previous_new_size != old_size) &&
        (previous_new_size != current_new_size)));
  if (current_new_size > old_size) {
    return current_new_size;
  } else {
    return old_size;
  }
}

>>>>>>> 3a741a25
void Vertex::removeObservedLandmarkIdList(const LandmarkId& landmark_id) {
  CHECK(landmark_id.isValid());
  LandmarkId invalid_id;
  invalid_id.setInvalid();
  updateIdInObservedLandmarkIdList(landmark_id, invalid_id);
}

size_t Vertex::discardUntrackedObservations() {
  size_t num_removed = 0u;
  const size_t num_frames = numFrames();
  for (size_t i = 0u; i < num_frames; ++i) {
    const size_t original_count =
        getVisualFrame(i).getNumKeypointMeasurements();
    std::vector<size_t> discarded_indices;
    getVisualFrame(i).discardUntrackedObservations(&discarded_indices);
    aslam::common::stl_helpers::eraseIndicesFromContainer(
        discarded_indices, original_count, &observed_landmark_ids_[i]);
    num_removed += discarded_indices.size();
  }
  return num_removed;
}

void Vertex::updateIdInObservedLandmarkIdList(
    const LandmarkId& old_landmark_id, const LandmarkId& new_landmark_id) {
  CHECK(old_landmark_id.isValid());
  if (old_landmark_id == new_landmark_id) {
    return;
  }
  for (LandmarkIdList& landmark_ids : observed_landmark_ids_) {
    LandmarkIdList::iterator it_to_landmark =
        std::find(landmark_ids.begin(), landmark_ids.end(), old_landmark_id);
    while (it_to_landmark != landmark_ids.end()) {
      *it_to_landmark = new_landmark_id;
      it_to_landmark =
          std::find(++it_to_landmark, landmark_ids.end(), old_landmark_id);
    }
  }
}

void Vertex::updateIdInObservedSemanticLandmarkIdList(
    const SemanticLandmarkId& old_landmark_id,
    const SemanticLandmarkId& new_landmark_id) {
  for (SemanticLandmarkIdList& landmark_ids : observed_semantic_landmark_ids_) {
    SemanticLandmarkIdList::iterator it_to_landmark =
        std::find(landmark_ids.begin(), landmark_ids.end(), old_landmark_id);
    while (it_to_landmark != landmark_ids.end()) {
      *it_to_landmark = new_landmark_id;
      it_to_landmark =
          std::find(it_to_landmark, landmark_ids.end(), old_landmark_id);
    }
  }
}

// TODO(jkuo): not sure if it is backward compatible if add semantic related
// checks
// need to check how the size are initialized
void Vertex::checkConsistencyOfVisualObservationContainers() const {
  CHECK_EQ(n_frame_->getNumFrames(), observed_landmark_ids_.size());
  CHECK_EQ(n_frame_->getNumFrames(), n_frame_->getNumCameras());
  for (unsigned int frame_idx = 0; frame_idx < n_frame_->getNumFrames();
       ++frame_idx) {
    if (n_frame_->isFrameSet(frame_idx)) {
      const aslam::VisualFrame& frame = n_frame_->getFrame(frame_idx);
      // keypoints
      if (frame.hasKeypointMeasurements()) {
        CHECK_EQ(
            frame.getKeypointMeasurements().cols(),
            static_cast<int>(observed_landmark_ids_[frame_idx].size()));
      }
      if (frame.hasDescriptors()) {
        CHECK_EQ(
            frame.getDescriptors().cols(),
            static_cast<int>(observed_landmark_ids_[frame_idx].size()));
      }
      if (frame.hasKeypointMeasurementUncertainties()) {
        CHECK_EQ(
            frame.getKeypointMeasurementUncertainties().rows(),
            static_cast<int>(observed_landmark_ids_[frame_idx].size()));
      }
      if (frame.hasKeypointOrientations()) {
        CHECK_EQ(
            frame.getKeypointOrientations().rows(),
            static_cast<int>(observed_landmark_ids_[frame_idx].size()));
      }
      if (frame.hasKeypointScales()) {
        CHECK_EQ(
            frame.getKeypointScales().rows(),
            static_cast<int>(observed_landmark_ids_[frame_idx].size()));
      }
      if (frame.hasKeypointScores()) {
        CHECK_EQ(
            frame.getKeypointScores().rows(),
            static_cast<int>(observed_landmark_ids_[frame_idx].size()));
      }
      // semantic measurements
      if (frame.hasSemanticObjectMeasurements()) {
        CHECK_EQ(
            frame.getSemanticObjectMeasurements().cols(),
            static_cast<int>(
                observed_semantic_landmark_ids_[frame_idx].size()));
      }
      if (frame.hasSemanticObjectMeasurementUncertainties()) {
        CHECK_EQ(
            frame.getSemanticObjectMeasurementUncertainties().rows(),
            static_cast<int>(
                observed_semantic_landmark_ids_[frame_idx].size()));
      }
      // we check with rows instead of cols because empty vector has col of 1
      if (frame.hasSemanticObjectClassIds()) {
        CHECK_EQ(
            frame.getSemanticObjectClassIds().rows(),
            static_cast<int>(
                observed_semantic_landmark_ids_[frame_idx].size()));
      }
      if (frame.hasSemanticObjectDescriptors()) {
        CHECK_EQ(
            frame.getSemanticObjectDescriptors().cols(),
            static_cast<int>(
                observed_semantic_landmark_ids_[frame_idx].size()));
      }
    }
  }
}

void Vertex::setFrameAndLandmarkObservations(
    aslam::VisualNFrame::Ptr visual_n_frame,
    const std::vector<std::vector<LandmarkId>>& img_landmarks) {
  CHECK(visual_n_frame != nullptr);
  n_frame_ = visual_n_frame;
  for (unsigned int frame_idx = 0u; frame_idx < observed_landmark_ids_.size();
       ++frame_idx) {
    // We want to make sure nobody calls this on a populated vertex since in
    // that situation we would need to first properly clean up all the
    // references for the landmarks.
    // This method is intended to be called on an empty vertex only.
    CHECK(observed_landmark_ids_[frame_idx].empty())
        << "Tried to reset the visual observation of a vertex that already "
        << "contained data.";
  }
  observed_landmark_ids_ = img_landmarks;

  checkConsistencyOfVisualObservationContainers();
}

void Vertex::resetObservedLandmarkIdsToInvalid() {
  CHECK(n_frame_);
  CHECK_EQ(observed_landmark_ids_.size(), n_frame_->getNumFrames());
  LandmarkId invalid_landmark_id;
  invalid_landmark_id.setInvalid();
  for (unsigned int frame_idx = 0u; frame_idx < n_frame_->getNumFrames();
       ++frame_idx) {
    observed_landmark_ids_[frame_idx].resize(
        n_frame_->getFrame(frame_idx).getNumKeypointMeasurements(),
        invalid_landmark_id);
  }
  checkConsistencyOfVisualObservationContainers();
}

int Vertex::numValidObservedLandmarkIdsInAllFrames() const {
  int valid_observed_landmark_id_count = 0;
  for (unsigned int i = 0; i < numFrames(); ++i) {
    valid_observed_landmark_id_count += numValidObservedLandmarkIds(i);
  }
  return valid_observed_landmark_id_count;
}

int Vertex::numValidObservedSemanticLandmarkIdsInAllFrames() const {
  int valid_observed_landmark_id_count = 0;
  for (unsigned int i = 0; i < numFrames(); ++i) {
    valid_observed_landmark_id_count += numValidObservedSemanticLandmarkIds(i);
  }
  return valid_observed_landmark_id_count;
}

void Vertex::getFrameObservedLandmarkIds(
    unsigned int frame_idx, LandmarkIdList* landmark_ids) const {
  CHECK_NOTNULL(landmark_ids);
  landmark_ids->clear();
  *landmark_ids = observed_landmark_ids_[frame_idx];
}

void Vertex::getFrameObservedSemanticLandmarkIds(
    unsigned int frame_idx, SemanticLandmarkIdList* landmark_ids) const {
  CHECK_NOTNULL(landmark_ids);
  landmark_ids->clear();
  *landmark_ids = observed_semantic_landmark_ids_[frame_idx];
}

const LandmarkIdList& Vertex::getFrameObservedLandmarkIds(
    unsigned int frame_idx) const {
  CHECK_LT(frame_idx, numFrames());
  CHECK_LT(frame_idx, observed_landmark_ids_.size());
  return observed_landmark_ids_[frame_idx];
}

const SemanticLandmarkIdList& Vertex::getFrameObservedSemanticLandmarkIds(
    unsigned int frame_idx) const {
  CHECK_LT(frame_idx, numFrames());
  CHECK_LT(frame_idx, observed_semantic_landmark_ids_.size());
  return observed_semantic_landmark_ids_[frame_idx];
}

void Vertex::getAllObservedLandmarkIds(LandmarkIdList* landmark_ids) const {
  CHECK_NOTNULL(landmark_ids)->clear();
  for (unsigned int frame_idx = 0u; frame_idx < numFrames(); ++frame_idx) {
    landmark_ids->insert(
        landmark_ids->begin(), observed_landmark_ids_[frame_idx].begin(),
        observed_landmark_ids_[frame_idx].end());
  }
}

void Vertex::getAllObservedSemanticLandmarkIds(
    SemanticLandmarkIdList* landmark_ids) const {
  CHECK_NOTNULL(landmark_ids)->clear();
  for (unsigned int frame_idx = 0u; frame_idx < numFrames(); ++frame_idx) {
    landmark_ids->insert(
        landmark_ids->begin(),
        observed_semantic_landmark_ids_[frame_idx].begin(),
        observed_semantic_landmark_ids_[frame_idx].end());
  }
}

void Vertex::getAllObservedLandmarkIds(
    std::vector<LandmarkIdList>* landmark_ids) const {
  CHECK_NOTNULL(landmark_ids)->clear();
  *landmark_ids = observed_landmark_ids_;
}

size_t Vertex::getNumLandmarkObservations(const LandmarkId& landmark_id) const {
  CHECK(landmark_id.isValid());
  size_t num_observations = 0u;
  for (const LandmarkIdList& landmark_ids : observed_landmark_ids_) {
    LandmarkIdList::const_iterator it_to_landmark =
        std::find(landmark_ids.cbegin(), landmark_ids.cend(), landmark_id);
    while (it_to_landmark != landmark_ids.cend()) {
      ++num_observations;
      it_to_landmark =
          std::find(++it_to_landmark, landmark_ids.cend(), landmark_id);
    }
  }
  return num_observations;
}

void Vertex::getAllObservedSemanticLandmarkIds(
    std::vector<SemanticLandmarkIdList>* landmark_ids) const {
  CHECK_NOTNULL(landmark_ids)->clear();
  *landmark_ids = observed_semantic_landmark_ids_;
}

void Vertex::forEachKeypoint(
    const std::function<void(const KeypointIdentifier&)>& action) const {
  KeypointIdentifier keypoint_identifier;
  keypoint_identifier.frame_id.vertex_id = id();
  for (size_t frame_i = 0u; frame_i < numFrames(); ++frame_i) {
    keypoint_identifier.frame_id.frame_index = frame_i;
    const size_t num_keypoints =
        getVisualFrame(frame_i).getNumKeypointMeasurements();
    for (size_t keypoint_i = 0u; keypoint_i < num_keypoints; ++keypoint_i) {
      keypoint_identifier.keypoint_index = keypoint_i;
      action(keypoint_identifier);
    }
  }
}

void Vertex::forEachFrame(const std::function<void(
                              const unsigned int frame_idx,
                              const aslam::VisualFrame& frame)>& action) const {
  const size_t num_frames = numFrames();
  for (size_t frame_i = 0u; frame_i < num_frames; ++frame_i) {
    const aslam::VisualFrame& frame = getVisualFrame(frame_i);
    action(frame_i, frame);
  }
}

pose::Position3D Vertex::getLandmark_p_LM_fi(
    const LandmarkId& landmark_id) const {
  const Eigen::Vector3d& p_I_fi =
      getLandmarks().getLandmark(landmark_id).get_p_B();

  return get_T_M_I() * p_I_fi;
}

pose::Position3D Vertex::getSemanticLandmark_p_LM_fi(
    const SemanticLandmarkId& id) const {
  const Eigen::Vector3d& p_I_fi =
      getSemanticLandmarks().getSemanticLandmark(id).get_p_B();

  return get_T_M_I() * p_I_fi;
}

void Vertex::getStoredLandmarkIdList(LandmarkIdList* landmark_id_list) const {
  CHECK_NOTNULL(landmark_id_list)->clear();
  landmark_id_list->reserve(landmarks_.size());
  for (const Landmark& landmark : landmarks_) {
    landmark_id_list->emplace_back(landmark.id());
  }
}

void Vertex::getStoredSemanticLandmarkIdList(
    SemanticLandmarkIdList* semantic_landmark_id_list) const {
  CHECK_NOTNULL(semantic_landmark_id_list)->clear();
  semantic_landmark_id_list->reserve(semantic_landmarks_.size());
  for (const SemanticLandmark& landmark : semantic_landmarks_) {
    semantic_landmark_id_list->emplace_back(landmark.id());
  }
}

void Vertex::setLandmark_LM_p_fi(
    const vi_map::LandmarkId& landmark_id, const Eigen::Vector3d& LM_p_fi) {
  Eigen::Vector3d I_p_fi = get_T_M_I().inverse() * LM_p_fi;
  getLandmarks().getLandmark(landmark_id).set_p_B(I_p_fi);
}

void Vertex::setSemanticLandmark_LM_p_fi(
    const vi_map::SemanticLandmarkId& landmark_id,
    const Eigen::Vector3d& LM_p_fi) {
  Eigen::Vector3d I_p_fi = get_T_M_I().inverse() * LM_p_fi;
  getSemanticLandmarks().getSemanticLandmark(landmark_id).set_p_B(I_p_fi);
}

bool Vertex::hasStoredLandmark(const LandmarkId& landmark_id) const {
  return landmarks_.hasLandmark(landmark_id);
}

bool Vertex::hasStoredSemanticLandmark(
    const SemanticLandmarkId& semantic_landmark_id) const {
  return semantic_landmarks_.hasSemanticLandmark(semantic_landmark_id);
}

bool Vertex::hasFrameResourceOfType(
    const unsigned int frame_idx,
    const backend::ResourceType& resource_type) const {
  CHECK_LT(frame_idx, getVisualNFrame().getNumFrames());
  CHECK_EQ(resource_map_.size(), n_frame_->getNumFrames());
  const backend::ResourceTypeToIdsMap::const_iterator it =
      resource_map_.at(frame_idx).find(resource_type);
  return it != resource_map_.at(frame_idx).end() && !it->second.empty();
}

bool Vertex::hasFrameResourceWithId(
    const unsigned int frame_idx,
    const backend::ResourceId& resource_id) const {
  CHECK(resource_id.isValid());
  CHECK_LT(frame_idx, getVisualNFrame().getNumFrames());
  CHECK_EQ(resource_map_.size(), n_frame_->getNumFrames());
  for (const backend::ResourceTypeToIdsMap::value_type& resource_type_vector :
       resource_map_[frame_idx]) {
    for (const backend::ResourceId& res_id : resource_type_vector.second) {
      if (res_id == resource_id) {
        return true;
      }
    }
  }
  return false;
}

void Vertex::getFrameResourceIdsOfType(
    const unsigned int frame_idx, const backend::ResourceType& resource_type,
    backend::ResourceIdSet* resource_ids) const {
  CHECK_LT(frame_idx, getVisualNFrame().getNumFrames());
  CHECK(n_frame_);
  CHECK_EQ(resource_map_.size(), n_frame_->getNumFrames());
  backend::ResourceTypeToIdsMap::const_iterator res_it =
      resource_map_[frame_idx].find(resource_type);
  if (res_it != resource_map_[frame_idx].end()) {
    *resource_ids = res_it->second;
  }
}

size_t Vertex::getNumFrameResourcesOfType(
    const unsigned int frame_idx,
    const backend::ResourceType& resource_type) const {
  CHECK_LT(frame_idx, getVisualNFrame().getNumFrames());
  CHECK_EQ(resource_map_.size(), n_frame_->getNumFrames());
  backend::ResourceTypeToIdsMap::const_iterator res_it =
      resource_map_[frame_idx].find(resource_type);
  if (res_it != resource_map_[frame_idx].end()) {
    return res_it->second.size();
  }
  return 0u;
}

void Vertex::addFrameResourceIdOfType(
    const unsigned int frame_idx, const backend::ResourceType& resource_type,
    const backend::ResourceId& resource_id) {
  CHECK_LT(frame_idx, getVisualNFrame().getNumFrames());
  CHECK_EQ(resource_map_.size(), n_frame_->getNumFrames());
  resource_map_[frame_idx][resource_type].insert(resource_id);
}

void Vertex::deleteAllFrameResourceInfo() {
  resource_map_.clear();
  resource_map_.resize(n_frame_->getNumFrames());
}

void Vertex::deleteAllFrameResourceInfo(const unsigned int frame_idx) {
  CHECK_LT(frame_idx, getVisualNFrame().getNumFrames());
  CHECK_EQ(resource_map_.size(), n_frame_->getNumFrames());
  resource_map_[frame_idx].clear();
}

void Vertex::deleteFrameResourceIdsOfType(
    const unsigned int frame_idx, const backend::ResourceType& resource_type) {
  CHECK_LT(frame_idx, getVisualNFrame().getNumFrames());
  CHECK_EQ(resource_map_.size(), n_frame_->getNumFrames());
  resource_map_[frame_idx][resource_type].clear();
}

const Vertex::FrameResourceMap& Vertex::getFrameResourceMap() const {
  CHECK_EQ(resource_map_.size(), n_frame_->getNumFrames());
  return resource_map_;
}

void Vertex::setFrameResourceMap(const FrameResourceMap& frame_resource_map) {
  resource_map_ = frame_resource_map;
}

size_t Vertex::getNumAbsolute6DoFMeasurements() const {
  return absolute_6dof_measurements_.size();
}

bool Vertex::hasAbsolute6DoFMeasurements() const {
  return !absolute_6dof_measurements_.empty();
}

const std::vector<Absolute6DoFMeasurement>&
Vertex::getAbsolute6DoFMeasurements() const {
  return absolute_6dof_measurements_;
}

std::vector<Absolute6DoFMeasurement>& Vertex::getAbsolute6DoFMeasurements() {
  return absolute_6dof_measurements_;
}

void Vertex::addAbsolute6DoFMeasurement(
    const Absolute6DoFMeasurement& measurement) {
  CHECK(measurement.getTimestampNanoseconds() == getMinTimestampNanoseconds())
      << "Before adding the Absolute6DoFMeasurement to a vertex, make sure "
      << "it corresponds exactly to the vertex time or use IMU "
      << "integration to adapt it accordingly!";
  CHECK(measurement.isValid());
  absolute_6dof_measurements_.push_back(measurement);
}
}  // namespace vi_map<|MERGE_RESOLUTION|>--- conflicted
+++ resolved
@@ -849,8 +849,6 @@
   return landmark_ids.size();
 }
 
-<<<<<<< HEAD
-=======
 const SemanticLandmarkId& Vertex::getObservedSemanticLandmarkId(
     unsigned int frame_idx, int measurement_idx) const {
   return observed_semantic_landmark_ids_[frame_idx][measurement_idx];
@@ -928,7 +926,6 @@
   }
 }
 
->>>>>>> 3a741a25
 void Vertex::removeObservedLandmarkIdList(const LandmarkId& landmark_id) {
   CHECK(landmark_id.isValid());
   LandmarkId invalid_id;
