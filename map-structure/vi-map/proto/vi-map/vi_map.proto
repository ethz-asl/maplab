package vi_map.proto;

import "aslam/common/id.proto";
import "aslam-serialization/visual-frame.proto";
import "vi-map/sensor_resources.proto";

message FileTypeWithPath {
  optional int32 file_type = 1;
  optional string path = 2;
}

message VIMapMetadata {
  repeated FileTypeWithPath files = 1;
}

message Absolute6DoFMeasurement {
  optional int64 timestamp_ns = 1;
  optional aslam.proto.Id sensor_id = 2;
  repeated double T_G_S = 3;
  repeated double T_G_S_covariance = 4;
}

message ViwlsVertex {
  repeated aslam.proto.Id incoming = 1;
  repeated aslam.proto.Id outgoing = 2;

  repeated double T_M_I = 3;
  repeated double v_M = 4;
  repeated double accel_bias = 5;
  repeated double gyro_bias = 6;

  optional aslam.proto.VisualNFrame n_visual_frame = 7;
  optional LandmarkStore landmark_store = 8;
  repeated FrameResourceMap resource_map = 9;
  optional aslam.proto.Id mission_id = 14;
  repeated Absolute6DoFMeasurement absolute_6dof_measurements = 15;
  optional SemanticLandmarkStore semantic_landmark_store = 16;

}

message ViwlsEdge {
  optional aslam.proto.Id from = 1;
  optional aslam.proto.Id to = 2;
  repeated int64 imu_timestamps = 3;
  repeated double imu_data = 4;
  optional aslam.proto.Id mission_id = 5;
}

message TransformationEdge {
  optional aslam.proto.Id from = 1;
  optional aslam.proto.Id to = 2;
  optional aslam.proto.Id mission_id = 3;
  repeated double T_A_B = 4;
  repeated double T_A_B_covariance = 5;
  optional aslam.proto.Id sensor_id = 6;
}

message CklamEdge {
  optional aslam.proto.Id from = 1;
  optional aslam.proto.Id to = 2;
  optional aslam.proto.Id mission_id = 3;
  repeated double b = 4;
  repeated double A = 5;
  repeated double keyframe_T_G_B_from = 6;
  repeated double keyframe_T_G_B_to = 7;
}

message LoopclosureEdge {
  optional aslam.proto.Id from = 1;
  optional aslam.proto.Id to = 2;
  optional aslam.proto.Id mission_id = 3;
  repeated double T_A_B = 4;
  repeated double T_A_B_covariance = 5;
  optional double switch_variable = 6;
  optional double switch_variable_variance = 7;
}

message Edge {
  optional ViwlsEdge viwls = 1;
  optional TransformationEdge odometry = 2;
  optional LoopclosureEdge loopclosure = 3;
  optional TransformationEdge transformation = 4;
  optional TransformationEdge wheel_odometry = 7;
}

message Landmark {
  optional aslam.proto.Id id = 1;
  repeated double position = 2;
  repeated double covariance = 3;
  repeated aslam.proto.Id vertex_ids = 4;
  repeated uint32 keypoint_indices = 5;
  repeated uint32 frame_indices = 6;
  enum Quality {
    kUnknown = 0;
    kBad = 1;
    kGood = 2;
  }
  optional Quality quality = 7 [default = kUnknown];
<<<<<<< HEAD
  repeated int32 appearances = 8;
=======
>>>>>>> 483daf49
}

message SemanticLandmark {
  optional aslam.proto.Id id = 1;
  repeated double position = 2;
  repeated double covariance = 3;
  repeated aslam.proto.Id vertex_ids = 4;
  repeated uint32 measurement_indices = 5;
  repeated uint32 frame_indices = 6;
  enum Quality {
    kUnknown = 0;
    kBad = 1;
    kGood = 2;
  }
  optional Quality quality = 7 [default = kUnknown];
  optional int32 class_id = 8 [default = -1];
}

message LandmarkStore {
  repeated Landmark landmarks = 1;
}

message SemanticLandmarkStore {
  repeated SemanticLandmark semantic_landmarks = 1;
}

message Mission {
  optional aslam.proto.Id baseframe_id = 1;
  optional aslam.proto.Id root_vertex_id = 2;

  enum BackBone {
    kViwls = 0;
    kOdometry = 1;
  }
  optional BackBone backbone = 3 [default = kViwls];

  repeated aslam.proto.Id mission_resource_ids = 4;
  repeated int32 mission_resource_types = 5;

  /* NOTE: 6 was removed */

  repeated sensor_resources.proto.StampedSensorResourceId sensor_resources = 7;

  optional aslam.proto.Id ncamera_id = 8;
  optional aslam.proto.Id imu_id = 9;
  optional aslam.proto.Id lidar_id = 10;
  optional aslam.proto.Id odometry_6dof_id = 11;
  optional aslam.proto.Id loop_closure_id = 12;
  optional aslam.proto.Id absolute_6dof_id = 13;
  optional aslam.proto.Id detection_id = 14;
  optional aslam.proto.Id wheel_odometry_id = 15;
}

message MissionBaseframe {
  repeated double T_G_M = 1;
  repeated double T_G_M_covariance = 2;
  optional bool is_T_G_M_known = 3;
}

message ResourceInfo {
  optional uint32 type = 1;
  optional uint32 uri_format = 2;
  optional string uri = 3;
  optional aslam.proto.Id mission_id = 4;
}

message FrameResourceMap {
  repeated ResourceTypeMap resource_type_map = 1;
}

message ResourceTypeMap {
  optional uint32 type = 1;
  repeated aslam.proto.Id resource_ids = 2;
}

message LandmarkToVertexReference {
  optional aslam.proto.Id vertex_id = 1;
  optional aslam.proto.Id landmark_id = 2;
}

message VIMap {
  repeated aslam.proto.Id vertex_ids = 1;
  repeated ViwlsVertex vertices = 2;

  repeated aslam.proto.Id edge_ids = 3;
  repeated Edge edges = 4;

  repeated aslam.proto.Id mission_ids = 5;
  repeated Mission missions = 6;

  repeated aslam.proto.Id mission_base_frame_ids = 7;
  repeated MissionBaseframe mission_base_frames = 8;

  repeated aslam.proto.Id landmark_index_ids = 9;
  repeated LandmarkToVertexReference landmark_index = 10;

  repeated aslam.proto.Id semantic_landmark_index_ids = 11;
  repeated LandmarkToVertexReference semantic_landmark_index = 12;
}<|MERGE_RESOLUTION|>--- conflicted
+++ resolved
@@ -96,10 +96,6 @@
     kGood = 2;
   }
   optional Quality quality = 7 [default = kUnknown];
-<<<<<<< HEAD
-  repeated int32 appearances = 8;
-=======
->>>>>>> 483daf49
 }
 
 message SemanticLandmark {
