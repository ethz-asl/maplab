<?xml version="1.0"?>

<launch>
<<<<<<< HEAD
  <!--node pkg="rosbag" type="play" name="rosbag" args="/mnt/scratch2/hilti/Construction_Site_2.bag -q -d 2 -s 0 -r 0.4"/-->
=======
  <!-- <node pkg="rosbag" type="play" name="rosbag" args="/media/berlukas/Data/data/datasets/Hilti/Lab/LAB_Survey_2.bag -q -d 2 -s 0 -r 0.4"/> -->
  <node pkg="rosbag" type="play" name="rosbag" args="/media/berlukas/Data/data/datasets/Hilti/Basement_1/Basement_1.bag -q -d 2 -s 0 -r 0.4"/>
>>>>>>> 0e22d9b8

	<node pkg="rviz" type="rviz" name="maplab_rviz" args="-d $(find maplab_node)/share/maplab.rviz -f map"/>

	<!-- ROVIOLI -->
	<group ns="rovioli">
		<node name="rovioli" pkg="rovioli" type="rovioli" output="screen" clear_params="true">

			<!-- GENERAL PARAMS -->
			<rosparam command="load" file="$(find maplab_launch)/config/lidarmace/ros/lidarmace-rovioli-rosparam.yaml"/>

			<!-- ROBOT SPECIFIC PARAMS -->
			<!-- SENSORS -->
			<param name="sensor_calibration_file" value="$(find maplab_launch)/config/hilti/stick-sensors.yaml"/>
			<param name="imu_to_camera_time_offset_ns" value="0.0"/>
			<param name="vio_camera_topic_suffix" value="image_raw"/>

			<!-- ROVIOLI CONFIG -->
			<param name="rovioli_run_map_builder" value="false"/>
			<param name="rovioli_image_apply_clahe_histogram_equalization" value="false"/>
			<param name="rovio_enable_frame_visualization" value="true"/>
			<param name="rovioli_enable_health_checking" value="false"/>

			<remap from="/rovioli/maplab_odom_T_M_I" to="/odometry/maplab_odom_T_M_I"/>
		</node>
	</group>

	<!-- MAPLAB -->
	<?ignore
	<node name="maplab_node" pkg="maplab_node" type="maplab_node" output="screen" clear_params="true">

		<!-- GENERAL PARAMS -->
		<rosparam command="load" file="$(find darpa_subt_launch)/cfg/ros/maplab_node_darpa_rosparam.yaml"/>

		<!-- ROBOT SPECIFIC PARAMS -->
		<!-- SENSORS -->
		<param name="sensor_calibration_file" value="$(find maplab_launch)/config/hilti/stick-sensors.yaml"/>
<<<<<<< HEAD
		<param name="imu_to_camera_time_offset_ns" value="0"/>
		<param name="imu_to_lidar_time_offset_ns" value="0"/>
=======
		<param name="imu_to_camera_time_offset_ns" value="0.0"/>
		<param name="imu_to_lidar_time_offset_ns" value="0.0"/>
>>>>>>> 0e22d9b8
		<param name="vio_camera_topic_suffix" value="image_raw"/>

		<!-- DENSE MAP -->
		<param name="map_builder_save_point_clouds_as_resources" value="true"/>
		<param name="map_builder_save_image_as_resources" value="false"/>

		<!-- MAPLAB_NODE_CONFIG -->
		<param name="map_save_every_n_sec" value="10"/>
		<param name="map_run_keyframing_when_saving" value="false"/>
		<param name="image_apply_clahe_histogram_equalization" value="false"/>
		<param name="map_output_folder" value="/tmp/hiltistick/submaps/"/>
	</node>
	?>
</launch><|MERGE_RESOLUTION|>--- conflicted
+++ resolved
@@ -1,12 +1,8 @@
 <?xml version="1.0"?>
 
 <launch>
-<<<<<<< HEAD
-  <!--node pkg="rosbag" type="play" name="rosbag" args="/mnt/scratch2/hilti/Construction_Site_2.bag -q -d 2 -s 0 -r 0.4"/-->
-=======
   <!-- <node pkg="rosbag" type="play" name="rosbag" args="/media/berlukas/Data/data/datasets/Hilti/Lab/LAB_Survey_2.bag -q -d 2 -s 0 -r 0.4"/> -->
   <node pkg="rosbag" type="play" name="rosbag" args="/media/berlukas/Data/data/datasets/Hilti/Basement_1/Basement_1.bag -q -d 2 -s 0 -r 0.4"/>
->>>>>>> 0e22d9b8
 
 	<node pkg="rviz" type="rviz" name="maplab_rviz" args="-d $(find maplab_node)/share/maplab.rviz -f map"/>
 
@@ -43,13 +39,8 @@
 		<!-- ROBOT SPECIFIC PARAMS -->
 		<!-- SENSORS -->
 		<param name="sensor_calibration_file" value="$(find maplab_launch)/config/hilti/stick-sensors.yaml"/>
-<<<<<<< HEAD
-		<param name="imu_to_camera_time_offset_ns" value="0"/>
-		<param name="imu_to_lidar_time_offset_ns" value="0"/>
-=======
 		<param name="imu_to_camera_time_offset_ns" value="0.0"/>
 		<param name="imu_to_lidar_time_offset_ns" value="0.0"/>
->>>>>>> 0e22d9b8
 		<param name="vio_camera_topic_suffix" value="image_raw"/>
 
 		<!-- DENSE MAP -->
