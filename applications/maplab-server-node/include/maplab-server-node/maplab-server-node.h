--- conflicted
+++ resolved
@@ -57,11 +57,7 @@
   ~MaplabServerNode();
 
   // Once the node is started, the configuration cannot be changed anymore.
-<<<<<<< HEAD
-  void start(const bool load_previous_state);
-=======
   void start(const bool& load_previous_state = false);
->>>>>>> 7e5b8e08
   void shutdown();
 
   bool loadAndProcessMissingSubmaps(
