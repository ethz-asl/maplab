#ifndef MAPLAB_SERVER_NODE_MAPLAB_SERVER_NODE_H_
#define MAPLAB_SERVER_NODE_MAPLAB_SERVER_NODE_H_

#include <atomic>
#include <deque>
#include <list>
#include <map>
#include <memory>
#include <string>
#include <unordered_map>
#include <vector>

#include <aslam/common/thread-pool.h>
#include <map-manager/map-manager.h>
#include <maplab-console/maplab-console.h>
#include <vi-map/vi-map.h>
#include <visualization/resource-visualization.h>
#include <visualization/viwls-graph-plotter.h>

#include "maplab-server-node/maplab-server-config.h"

namespace maplab {

struct SubmapProcess {
  // Name of the agent
  std::string robot_name;

  // Path to the map on the file system.
  std::string path;

  // Is true if the map has been loaded into the map manager already.
  bool is_loaded = false;

  // Map key of the map in the map manager.
  std::string map_key;

  // A unique hash to allow for quick lookup when multiple processes need to be
  // kept track of. Used by the server node to inform the user which maplab
  // console command is run on each SubmapProcess
  size_t map_hash;

  // Is true if the map has been processed, i.e. all the submap commands have
  // been applied to the map.
  bool is_processed = false;

  // Is true if submap has been merged into global map.
  bool is_merged = false;

  mutable std::mutex mutex;
};

class MaplabServerNode final {
 public:
  explicit MaplabServerNode(const MaplabServerNodeConfig& config);

  ~MaplabServerNode();

  // Once the node is started, the configuration cannot be changed anymore.
  void start();
  void shutdown();

  bool loadAndProcessSubmap(
      const std::string& robot_name, const std::string& submap_path);

  // Save the map to disk.
  bool saveMap(const std::string& path);
  bool saveMap();

  enum class MapLookupStatus : int {
    kSuccess = 0,
    kNoSuchMission = 1,
    kNoSuchSensor = 2,
    kPoseNotAvailableYet = 3,
    kPoseNeverAvailable = 4
  };
  MapLookupStatus mapLookup(
      const std::string& robot_name, const vi_map::SensorType sensor_type,
      const int64_t timestamp_ns, const Eigen::Vector3d& p_S,
      Eigen::Vector3d* p_G, Eigen::Vector3d* sensor_p_G) const;

  // Initially blacklists the mission, the merging thread will then remove it
  // within one iteration. All new submaps of this mission that arrive will be
  // discarded. The mission can be identified with a partial hash of length 4 or
  // more.
  bool deleteMission(
      const std::string& partial_mission_id_string,
      std::string* status_message);

  // Initially blacklists the missions of this robot, the merging thread will
  // then remove them within one iteration. All new submaps of these missions
  // that arrive will be discarded.
  bool deleteAllRobotMissions(
      const std::string& robot_name, std::string* status_message);

  void visualizeMap();

  void registerPoseCorrectionPublisherCallback(
      std::function<void(
          const int64_t, const std::string&, const aslam::Transformation&,
          const aslam::Transformation&, const aslam::Transformation&,
          const aslam::Transformation&)>
          callback);

<<<<<<< HEAD
 private:
  // Status thread functions:
  void printServerStatus();
=======
  void registerStatusCallback(std::function<void(const std::string&)> callback);

 private:
  // Status thread functions:
  void printAndPublishServerStatus();
>>>>>>> 24e06db9

  // Submap processing functions:
  void extractLatestUnoptimizedPoseFromSubmap(
      const SubmapProcess& submap_process);
  void runSubmapProcessingCommands(const SubmapProcess& submap_process);

  // Map merging function:
<<<<<<< HEAD
  bool appendAvailableSubmaps();
  void saveMapEveryInterval();
  void runOneIterationOfMapMergingCommands();
  void publishMostRecentVertexPoseAndCorrection();

=======

  // Deletes missions from the merged map that have been blacklisted. Returns
  // false if no missions are left in the merged map, which also deletes it from
  // the map manager.
  bool deleteBlacklistedMissions();

  bool appendAvailableSubmaps();

  void saveMapEveryInterval();

  void runOneIterationOfMapMergingCommands();

  void publishDenseMap();

  void publishMostRecentVertexPoseAndCorrection();

  bool isSubmapBlacklisted(const std::string& map_key);

>>>>>>> 24e06db9
  const std::string kMergedMapKey = "merged_map";
  const int kSecondsToSleepBetweenAttempts = 1;
  const int kSecondsToSleepBetweenStatus = 1;

  MaplabServerNodeConfig config_;

  vi_map::VIMapManager map_manager_;

  std::thread submap_merging_thread_;
  std::thread status_thread_;
  std::function<void(const std::string&)> status_publisher_callback_;

  aslam::ThreadPool submap_loading_thread_pool_;

  std::mutex submap_processing_queue_mutex_;
  std::deque<SubmapProcess> submap_processing_queue_;

  MapLabConsole base_console_;
  std::unique_ptr<visualization::ViwlsGraphRvizPlotter> plotter_;

  bool is_running_;

  std::atomic<bool> shut_down_requested_;
  std::atomic<bool> merging_thread_busy_;

  mutable std::mutex mutex_;

  std::mutex submap_commands_mutex_;
  std::map<size_t, std::string> submap_commands_;

  std::mutex current_merge_command_mutex_;
  std::string current_merge_command_;

  double time_of_last_map_backup_s_;

  std::atomic<double> duration_last_merging_loop_s_;

  std::function<void(
      const int64_t, const std::string&, const aslam::Transformation&,
      const aslam::Transformation&, const aslam::Transformation&,
      const aslam::Transformation&)>
      pose_correction_publisher_callback_;

  struct RobotMissionInformation {
<<<<<<< HEAD
    vi_map::MissionId current_mission_id;
    std::vector<vi_map::MissionId> past_mission_ids;

    // These keep track of the end/start poses of submaps as they came in
    // and the most recent submap end pose in the optimized map. This is used to
    // compute the correction T_B_old_B_new that is published by the server.
    // This correction can then be used to coorect any poses that
    // were expressed in the odometry frame that was used to build the map
    // initially.
    std::map<int64_t, aslam::Transformation> T_M_B_submaps_input;
    std::map<int64_t, aslam::Transformation> T_G_M_submaps_input;
  
=======
    // Contains the mission ids of this robot, the most recent mission is at the
    // front of the vector.
    std::list<vi_map::MissionId> mission_ids;

    // These keep track of the end/start poses of submaps as they came in
    // and the most recent submap end pose in the optimized map. This is used
    // to compute the correction T_B_old_B_new that is published by the
    // server. This correction can then be used to coorect any poses that were
    // expressed in the odometry frame that was used to build the map
    // initially.
    std::map<int64_t, aslam::Transformation> T_M_B_submaps_input;
    std::map<int64_t, aslam::Transformation> T_G_M_submaps_input;
>>>>>>> 24e06db9
  };

  mutable std::mutex robot_to_mission_id_map_mutex_;
  std::unordered_map<std::string, RobotMissionInformation>
      robot_to_mission_id_map_;
  std::unordered_map<vi_map::MissionId, std::string> mission_id_to_robot_map_;
<<<<<<< HEAD
=======

  mutable std::mutex blacklisted_missions_mutex_;
  std::unordered_map<vi_map::MissionId, std::string> blacklisted_missions_;
>>>>>>> 24e06db9
};

}  // namespace maplab

#endif  // MAPLAB_SERVER_NODE_MAPLAB_SERVER_NODE_H_<|MERGE_RESOLUTION|>--- conflicted
+++ resolved
@@ -101,17 +101,11 @@
           const aslam::Transformation&)>
           callback);
 
-<<<<<<< HEAD
- private:
-  // Status thread functions:
-  void printServerStatus();
-=======
   void registerStatusCallback(std::function<void(const std::string&)> callback);
 
  private:
   // Status thread functions:
   void printAndPublishServerStatus();
->>>>>>> 24e06db9
 
   // Submap processing functions:
   void extractLatestUnoptimizedPoseFromSubmap(
@@ -119,13 +113,6 @@
   void runSubmapProcessingCommands(const SubmapProcess& submap_process);
 
   // Map merging function:
-<<<<<<< HEAD
-  bool appendAvailableSubmaps();
-  void saveMapEveryInterval();
-  void runOneIterationOfMapMergingCommands();
-  void publishMostRecentVertexPoseAndCorrection();
-
-=======
 
   // Deletes missions from the merged map that have been blacklisted. Returns
   // false if no missions are left in the merged map, which also deletes it from
@@ -144,7 +131,6 @@
 
   bool isSubmapBlacklisted(const std::string& map_key);
 
->>>>>>> 24e06db9
   const std::string kMergedMapKey = "merged_map";
   const int kSecondsToSleepBetweenAttempts = 1;
   const int kSecondsToSleepBetweenStatus = 1;
@@ -189,20 +175,6 @@
       pose_correction_publisher_callback_;
 
   struct RobotMissionInformation {
-<<<<<<< HEAD
-    vi_map::MissionId current_mission_id;
-    std::vector<vi_map::MissionId> past_mission_ids;
-
-    // These keep track of the end/start poses of submaps as they came in
-    // and the most recent submap end pose in the optimized map. This is used to
-    // compute the correction T_B_old_B_new that is published by the server.
-    // This correction can then be used to coorect any poses that
-    // were expressed in the odometry frame that was used to build the map
-    // initially.
-    std::map<int64_t, aslam::Transformation> T_M_B_submaps_input;
-    std::map<int64_t, aslam::Transformation> T_G_M_submaps_input;
-  
-=======
     // Contains the mission ids of this robot, the most recent mission is at the
     // front of the vector.
     std::list<vi_map::MissionId> mission_ids;
@@ -215,19 +187,15 @@
     // initially.
     std::map<int64_t, aslam::Transformation> T_M_B_submaps_input;
     std::map<int64_t, aslam::Transformation> T_G_M_submaps_input;
->>>>>>> 24e06db9
   };
 
   mutable std::mutex robot_to_mission_id_map_mutex_;
   std::unordered_map<std::string, RobotMissionInformation>
       robot_to_mission_id_map_;
   std::unordered_map<vi_map::MissionId, std::string> mission_id_to_robot_map_;
-<<<<<<< HEAD
-=======
 
   mutable std::mutex blacklisted_missions_mutex_;
   std::unordered_map<vi_map::MissionId, std::string> blacklisted_missions_;
->>>>>>> 24e06db9
 };
 
 }  // namespace maplab
