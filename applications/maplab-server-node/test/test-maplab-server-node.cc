--- conflicted
+++ resolved
@@ -37,14 +37,8 @@
   const std::string kSubmap7 = kBasePath + "euroc_v1_01_submap_7";
 };
 
-<<<<<<< HEAD
-TEST_F(MaplabServerNodeTest, TestMaplabServerNode) {
-  MaplabServerNode maplab_server_node;
-
-=======
 TEST_F(MaplabServerNodeTest, DISABLED_TestMaplabServerNode) {
   MaplabServerNode maplab_server_node;
->>>>>>> a34cb9a0
   maplab_server_node.start();
   ros::Time::init();
 
