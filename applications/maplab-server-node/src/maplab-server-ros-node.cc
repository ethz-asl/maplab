--- conflicted
+++ resolved
@@ -101,18 +101,14 @@
   get_dense_map_in_range_srv_ = nh_.advertiseService(
       "get_dense_map_in_range", get_dense_map_in_range_callback);
 
-<<<<<<< HEAD
-  boost::function<void(const transfolder_msgs::RobotSubfoldersArrayConstPtr&)>
-=======
   boost::function<bool(
       maplab_msgs::Verification::Request&,
       maplab_msgs::Verification::Response&)>
       verification_callback =
           boost::bind(&MaplabServerRosNode::verificationCallback, this, _1, _2);
-  map_lookup_srv_ = nh_.advertiseService("verification", verification_callback);
-
-  boost::function<void(const diagnostic_msgs::KeyValueConstPtr&)>
->>>>>>> 48df1e6a
+      map_lookup_srv_ = nh_.advertiseService("verification", verification_callback);
+
+  boost::function<void(const transfolder_msgs::RobotSubfoldersArrayConstPtr&)>
       submap_loading_callback =
           boost::bind(&MaplabServerRosNode::submapLoadingCallback, this, _1);
   map_update_notification_sub_ = nh_.subscribe(
