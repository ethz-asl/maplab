--- conflicted
+++ resolved
@@ -662,15 +662,9 @@
         << "the map (yet)!";
     return MapLookupStatus::kNoSuchMission;
   }
-<<<<<<< HEAD
 
   const vi_map::VIMission& mission = map->getMission(submap_mission_id);
 
-=======
-
-  const vi_map::VIMission& mission = map->getMission(submap_mission_id);
-
->>>>>>> 0a59555a
   aslam::SensorId sensor_id;
   if (sensor_type == vi_map::SensorType::kNCamera) {
     if (!mission.hasNCamera()) {
@@ -918,34 +912,12 @@
               running_merging_process_mutex_);
           running_merging_process_ = "lidar loop closure";
         }
-<<<<<<< HEAD
         const dense_mapping::Config config =
             dense_mapping::Config::fromGflags();
         if (!dense_mapping::addDenseMappingConstraintsToMap(
                 config, mission_ids, map.get())) {
           LOG(ERROR) << "[MaplabServerNode] Adding dense mapping constraints "
                      << "encountered an error!";
-=======
-
-        vi_map::MissionIdList mission_ids_for_llc;
-        if (FLAGS_maplab_server_min_distance_m_before_llc > 0.0) {
-          for (const vi_map::MissionId& mission_id : mission_ids) {
-            if (map.get()->isMaxDistanceLargerThan(
-                    mission_id,
-                    FLAGS_maplab_server_min_distance_m_before_llc)) {
-              mission_ids_for_llc.emplace_back(mission_id);
-            }
-          }
-        }
-        if (!mission_ids_for_llc.empty()) {
-          const dense_mapping::Config config =
-              dense_mapping::Config::fromGflags();
-          if (!dense_mapping::addDenseMappingConstraintsToMap(
-                  config, mission_ids_for_llc, map.get())) {
-            LOG(ERROR) << "[MaplabServerNode] Adding dense mapping constraints "
-                       << "encountered an error!";
-          }
->>>>>>> 0a59555a
         }
       }
     }
@@ -1577,7 +1549,6 @@
       running_submap_process_[submap_process.map_hash] = "lidar loop closure";
     }
     bool perform_llc = true;
-<<<<<<< HEAD
     if (FLAGS_dm_candidate_search_min_vertex_mission_distance > 0.0) {
       perform_llc = map.get()->isMaxDistanceLargerThan(
           submap_mission_id,
@@ -1588,14 +1559,6 @@
           FLAGS_dm_candidate_alignment_use_incremental_submab_alignment
               ? dense_mapping::Config::forIncrementalSubmapAlignment()
               : dense_mapping::Config::fromGflags();
-=======
-    if (FLAGS_maplab_server_min_distance_m_before_llc > 0.0) {
-      perform_llc = map.get()->isMaxDistanceLargerThan(
-          submap_mission_id, FLAGS_maplab_server_min_distance_m_before_llc);
-    }
-    if (perform_llc) {
-      const dense_mapping::Config config = dense_mapping::Config::fromGflags();
->>>>>>> 0a59555a
       if (!dense_mapping::addDenseMappingConstraintsToMap(
               config, missions_to_process, map.get())) {
         LOG(ERROR) << "[MaplabServerNode] Adding dense mapping constraints "
@@ -2246,12 +2209,9 @@
 }
 
 bool MaplabServerNode::computeSparseGraph() {
-<<<<<<< HEAD
-=======
   if (!FLAGS_maplab_server_enable_sparse_graph_computation) {
     return false;
   }
->>>>>>> 0a59555a
   if (!update_sparse_graph_.load()) {
     return false;
   }
