#include "maplab-server-node/maplab-server-node.h"

#if __GNUC__ > 5
#include <dense-mapping/dense-mapping-gflags.h>
#include <dense-mapping/dense-mapping.h>
#endif
#include <depth-integration/depth-integration.h>

#include <aslam/common/timer.h>
#include <gflags/gflags.h>
#include <glog/logging.h>
#include <landmark-triangulation/pose-interpolator.h>
#include <map-anchoring/map-anchoring.h>
#include <map-optimization/outlier-rejection-solver.h>
#include <map-optimization/solver-options.h>
#include <map-optimization/vi-map-optimizer.h>
#include <map-optimization/vi-optimization-builder.h>
#include <maplab-common/file-system-tools.h>
#include <maplab-common/sigint-breaker.h>
#include <maplab-common/threading-helpers.h>
#include <signal.h>
#include <vi-map-basic-plugin/vi-map-basic-plugin.h>
#include <vi-map-helpers/vi-map-landmark-quality-evaluation.h>
#include <vi-map-helpers/vi-map-manipulation.h>
#include <vi-map/landmark-quality-metrics.h>
#include <vi-map/sensor-utils.h>

#include <atomic>
#include <memory>
#include <string>

DECLARE_bool(ros_free);
DECLARE_uint64(vi_map_landmark_quality_min_observers);

DEFINE_int32(
    maplab_server_submap_loading_thread_pool_size, 4,
    "Number of threads used to load and pre-process incoming submaps. These "
    "threads are different from the one thread that is merging and optimizing "
    "the global map.");

DEFINE_string(
    maplab_server_merged_map_folder, "",
    "Where the finished/intermediate maps should be stored. Not optional.");

DEFINE_string(
    maplab_server_resource_folder, "",
    "Where the resources of the merged map should be stored, if empty, the "
    "standard map resource folder is used.");

DEFINE_int32(
    maplab_server_backup_interval_s, 300,
    "Create a backup of the current map every n seconds. 0 = no backups.");

DEFINE_bool(
    maplab_server_remove_outliers_in_absolute_pose_constraints, true,
    "If enabled, the submap processing will after optimization run "
    "RANSAC LSQ on the absolute pose constraints to remove outliers.");

DEFINE_bool(
    maplab_server_set_first_robot_map_baseframe_to_known, true,
    "If enabled, the first mission to be added to the global map will server "
    "as the anchor and it's baseframe will be set to know.");

DEFINE_int32(
    maplab_server_dense_map_resource_type, 21,
    "Type of resources that are used to compose the dense map, options are ["
    "kRawDepthMap = 8, kOptimizedDepthMap = 9, kPointCloudXYZ = 16, "
    "kPointCloudXYZRGBN = 17, kVoxbloxOccupancyMap = 20, kPointCloudXYZI = "
    "21]");

DEFINE_bool(
    maplab_server_stationary_submaps_fix_with_lc_edge, false,
    "If enabled, a simple check will be performed to determine if a submap is "
    "stationary and if it is, the first and last vertex will be constrained "
    "with a lc edge.");

DEFINE_double(
    maplab_stationary_submaps_max_translation_m, 0.10,
    "Maximum translation [m] between first vertex and every other vertex in a "
    "submap to consider it stationary.");

DEFINE_double(
    maplab_stationary_submaps_max_rotation_rad, 0.15,
    "Maximum angle [rad] between first vertex and every other vertex in a "
    "submap to consider it stationary.");

DEFINE_int32(
    maplab_server_reset_trust_region_radius_every_nth_submap, 0,
    "If > 0, resets the trust region radius to the default initial value every "
    "N submap that is merged into the global map.");

DEFINE_bool(
    maplab_server_reset_trust_region_radius_if_new_robot, true,
    "If enabled and a new robot has started streaming to the maplab server we "
    "reset the trust region radius to the default initial value.");

DEFINE_bool(
    maplab_server_preserve_trust_region_radius_across_merging_iterations, true,
    "If enabled, the trust regions of the last iteration is used as initial "
    "trust region for the next time the global optimization is run.");

DEFINE_bool(
    maplab_server_enable_visual_loop_closure, true,
    "If enabled, visual loop closure is used to derrive constraints within and "
    "across missions.");

DEFINE_bool(
    maplab_server_enable_visual_loop_closure_based_map_anchoring, true,
    "If enabled, visual loop closure is used to rigidly align missions with "
    "unkown baseframe to missions anchored missions.");

DEFINE_bool(
    maplab_server_enable_lidar_loop_closure, false,
    "If enabled, lidar loop closure & mapping is used to derrive constraints "
    "within and "
    "across missions.");

DEFINE_int32(
    maplab_server_perform_global_admc_every_nth, -1,
    "If enabled, the global LiDAR LC search will be performed every nth map "
    "merging iterations.");

namespace maplab {
MaplabServerNode::MaplabServerNode()
    : submap_loading_thread_pool_(
          FLAGS_maplab_server_submap_loading_thread_pool_size),
      plotter_(nullptr),
      shut_down_requested_(false),
      merging_thread_busy_(false),
      running_merging_process_(""),
      duration_last_merging_loop_s_(0.0),
      optimization_trust_region_radius_(FLAGS_ba_initial_trust_region_radius),
      total_num_merged_submaps_(0u),
      time_of_last_map_backup_s_(0.0),
      is_running_(false) {
  if (!FLAGS_ros_free) {
    visualization::RVizVisualizationSink::init();
    plotter_.reset(new visualization::ViwlsGraphRvizPlotter);
  }
}

MaplabServerNode::~MaplabServerNode() {
  if (is_running_) {
    shutdown();
  }
}

void MaplabServerNode::start() {
  std::lock_guard<std::mutex> lock(mutex_);
  LOG(INFO) << "[MaplabServerNode] Starting...";

  if (shut_down_requested_.load()) {
    LOG(ERROR)
        << "[MaplabServerNode] Cannot start node (again), a shutdown has "
        << "already been requrested!";
    return;
  }

  LOG(INFO) << "[MaplabServerNode] launching MapMerging thread...";

  submap_merging_thread_ = std::thread([this]() {
    // Loop until shutdown is requested.
    bool received_first_submap = false;
    while (!shut_down_requested_.load()) {
      timing::TimerImpl map_merging_timer("map-merging");

      // Delete blacklisted submap mission, if no missions remain in the merged
      // map, it will return false and therefore reset the
      // 'received_first_submap' variable.
      received_first_submap &= deleteBlacklistedMissions();

      std::vector<std::string> all_map_keys;
      map_manager_.getAllMapKeys(&all_map_keys);

      // List all loaded maps.
      if (VLOG_IS_ON(1) && !all_map_keys.empty()) {
        std::stringstream ss;
        ss << "[MaplabServerNode] MapMerging - Loaded maps ("
           << all_map_keys.size() << " total):";
        std::sort(all_map_keys.begin(), all_map_keys.end());
        for (const std::string& key : all_map_keys) {
          ss << "\n  " << key;
        }
        VLOG(1) << ss.str();
      }

      if (!received_first_submap && all_map_keys.empty()) {
        VLOG(1) << "[MaplabServerNode] MapMerging - waiting for first "
                   "submap to be loaded...";

        map_merging_timer.Discard();

        std::this_thread::sleep_for(
            std::chrono::seconds(kSecondsToSleepBetweenAttempts));
        continue;
      }

      merging_thread_busy_ = true;

      received_first_submap |= appendAvailableSubmaps();

      if (received_first_submap) {
        VLOG(3) << "[MaplabServerNode] MapMerging - processing global map "
                << "with key '" << kMergedMapKey << "'";

        runOneIterationOfMapMergingAlgorithms();

        publishDenseMap();

        publishMostRecentVertexPoseAndCorrection();

        saveMapEveryInterval();

        duration_last_merging_loop_s_.store(map_merging_timer.Stop());
      } else {
        map_merging_timer.Discard();
      }

      merging_thread_busy_ = false;
      std::this_thread::sleep_for(
          std::chrono::seconds(kSecondsToSleepBetweenAttempts));
    }
  });

  LOG(INFO) << "[MaplabServerNode] launching Status thread...";

  status_thread_ = std::thread([this]() {
    // Loop until shutdown is requested.
    while (!shut_down_requested_.load()) {
      printAndPublishServerStatus();
      std::this_thread::sleep_for(
          std::chrono::seconds(kSecondsToSleepBetweenStatus));
    }
  });

  is_running_ = true;
  LOG(INFO) << "[MaplabServerNode] MapMerging - thread launched.";
}

void MaplabServerNode::shutdown() {
  std::lock_guard<std::mutex> lock(mutex_);
  LOG(INFO) << "[MaplabServerNode] Shutting down...";
  shut_down_requested_.store(true);

  try {
    LOG(INFO) << "[MaplabServerNode] Stopping MapMerging thread...";
    if (submap_merging_thread_.joinable()) {
      submap_merging_thread_.join();
    }
    LOG(INFO) << "[MaplabServerNode] Done stopping MapMerging thread.";
  } catch (std::exception& e) {
    LOG(ERROR) << "Unable to stop map merging thread: " << e.what();
  }

  try {
    LOG(INFO) << "[MaplabServerNode] Stopping SubmapProcessing threads...";
    submap_loading_thread_pool_.stop();
    submap_loading_thread_pool_.waitForEmptyQueue();
    LOG(INFO) << "[MaplabServerNode] Done stopping SubmapProcessing threads.";
  } catch (std::exception& e) {
    LOG(ERROR) << "Unable to stop map submap processing threads: " << e.what();
  }

  try {
    LOG(INFO) << "[MaplabServerNode] Stopping Status thread...";
    if (status_thread_.joinable()) {
      status_thread_.join();
    }
    LOG(INFO) << "[MaplabServerNode] Done stopping Status thread.";
  } catch (std::exception& e) {
    LOG(ERROR) << "Unable to stop status thread: " << e.what();
  }

  is_running_ = false;
}

bool MaplabServerNode::saveMap(const std::string& path) {
  std::lock_guard<std::mutex> lock(mutex_);
  LOG(INFO) << "[MaplabServerNode] Saving map to '" << path << "'.";
  if (map_manager_.hasMap(kMergedMapKey)) {
    return map_manager_.saveMapToFolder(
        kMergedMapKey, path, vi_map::parseSaveConfigFromGFlags());
  } else {
    return false;
  }
}

bool MaplabServerNode::isSubmapBlacklisted(const std::string& map_key) {
  CHECK(map_manager_.hasMap(map_key));

  vi_map::MissionId submap_mission_id;
  {
    vi_map::VIMapManager::MapReadAccess submap =
        map_manager_.getMapReadAccess(map_key);
    CHECK_EQ(submap->numMissions(), 1u);
    submap_mission_id = submap->getIdOfFirstMission();
  }

  bool mission_is_blacklisted = false;
  {
    std::lock_guard<std::mutex> lock(blacklisted_missions_mutex_);
    mission_is_blacklisted =
        blacklisted_missions_.count(submap_mission_id) > 0u;
  }
  if (mission_is_blacklisted) {
    return true;
  }
  return false;
}

bool MaplabServerNode::loadAndProcessSubmap(
    const std::string& robot_name, const std::string& submap_path) {
  CHECK(!submap_path.empty());
  CHECK(!robot_name.empty());

  std::lock_guard<std::mutex> lock(mutex_);

  if (shut_down_requested_.load()) {
    LOG(WARNING) << "[MaplabServerNode] shutdown was requrested, will ignore "
                 << " SubmapProcessing thread for submap at '" << submap_path
                 << "'.";
    return false;
  }

  VLOG(1) << "[MaplabServerNode] launching SubmapProcessing thread for "
          << "submap at '" << submap_path << "'.";

  std::lock_guard<std::mutex> submap_queue_lock(submap_processing_queue_mutex_);
  // Add new element at the back.
  submap_processing_queue_.emplace_back();

  SubmapProcess& submap_process = submap_processing_queue_.back();
  submap_process.path = submap_path;
  submap_process.robot_name = robot_name;
  submap_process.map_hash = std::hash<std::string>{}(submap_path);
  submap_process.map_key =
      submap_process.robot_name + "_" + std::to_string(submap_process.map_hash);

  // Start a thread that loads the map and updates the submap entry in the
  // queue when done. The submap mutex will be released in the meantime,
  // such that submaps that arrive later can be loaded and processed in
  // parallel.
  const size_t kSubmapLoadingExclusivityGroup =
      // std::hash<std::string>{}(submap_process.robot_name);
      aslam::ThreadPool::kGroupdIdNonExclusiveTask;
  submap_loading_thread_pool_.enqueueOrdered(
      kSubmapLoadingExclusivityGroup, [&submap_process, this]() {
        std::lock_guard<std::mutex> submap_process_lock(submap_process.mutex);

        timing::TimerImpl submap_processing_timer("submap_processing");

        VLOG(3) << "[MaplabServerNode] SubmapProcessing - loading and "
                << "processing submap from '" << submap_process.path << "'...";

        {
          std::lock_guard<std::mutex> status_lock(
              running_submap_process_mutex_);
          running_submap_process_[submap_process.map_hash] = "loading";
        }

        // TODO(mfehr): Make this more robust: in case of a submap failing to
        // load (submap is lost), treat subsequent submaps of the same robot
        // as new trajectory and start a new mission.

        if (map_manager_.hasMap(submap_process.map_key)) {
          // NOTE: this has never happened so far and should lead to an
          // immediate check fail, but in the interest of not loosing this
          // submap we will handle this softly.
          const std::string old_key = submap_process.map_key;
          submap_process.map_key += "_something_is_fishy";
          LOG(ERROR)
              << "[MaplabServerNode] There is already a map with this map "
              << "key in storage, something went wrong! key '" << old_key
              << "'. Changing the key to: '" << submap_process.map_key << "'.";
        }

        CHECK(map_manager_.loadMapFromFolder(
            submap_process.path, submap_process.map_key));

        submap_process.is_loaded = true;

        VLOG(3) << "[MaplabServerNode] SubmapProcessing - finished loading "
                   "submap with key '"
                << submap_process.map_key << "', starts processing...";

        if (isSubmapBlacklisted(submap_process.map_key)) {
          LOG(WARNING) << "[MaplabServerNode] SubmapProcessing - received a "
                          "blacklisted submap, skip processing...";

          {
            std::lock_guard<std::mutex> status_lock(
                running_submap_process_mutex_);
            running_submap_process_[submap_process.map_hash] = "blacklisted";
          }

          // We skip the processing part, the merging thread will then discard
          // the submap.
          submap_process.is_processed = true;
          return true;
        }

        updateRobotInfoBasedOnSubmap(submap_process);

        runSubmapProcessing(submap_process);

        submap_process.is_processed = true;

        VLOG(3) << "[MaplabServerNode] SubmapProcessing - finished processing "
                   "submap with key '"
                << submap_process.map_key << "'.";
        return true;
      });

  VLOG(1) << "[MaplabServerNode] SubmapProcessing - thread launched.";
  return true;
}

bool MaplabServerNode::saveMap() {
  std::lock_guard<std::mutex> lock(mutex_);
  if (FLAGS_maplab_server_merged_map_folder.empty()) {
    LOG(ERROR) << "[MaplabServerNode] Cannot save map because "
                  "--maplab_server_merged_map_folder is empty!";
    return false;
  }

  LOG(INFO) << "[MaplabServerNode] Saving map to '"
            << FLAGS_maplab_server_merged_map_folder << "'.";
  if (map_manager_.hasMap(kMergedMapKey)) {
    return map_manager_.saveMapToFolder(
        kMergedMapKey, FLAGS_maplab_server_merged_map_folder,
        vi_map::parseSaveConfigFromGFlags());
  } else {
    return false;
  }
}

void MaplabServerNode::visualizeMap() {
  std::lock_guard<std::mutex> lock(mutex_);
  if (plotter_) {
    if (map_manager_.hasMap(kMergedMapKey)) {
      vi_map::VIMapManager::MapReadAccess map =
          map_manager_.getMapReadAccess(kMergedMapKey);
      plotter_->visualizeMap(*map);
    } else {
      LOG(WARNING) << "[MaplabServerNode] Could not visualize merged map, as "
                      "it doesn't exist yet!";
    }
  } else {
    LOG(WARNING) << "[MaplabServerNode] No plotter was added to the maplab "
                 << "server node, cannot visualize map!";
  }
}

MaplabServerNode::MapLookupStatus MaplabServerNode::mapLookup(
    const std::string& robot_name, const vi_map::SensorType sensor_type,
    const int64_t timestamp_ns, const Eigen::Vector3d& p_S,
    Eigen::Vector3d* p_G, Eigen::Vector3d* sensor_p_G) const {
  CHECK_NOTNULL(p_G);
  CHECK_NOTNULL(sensor_p_G);

  std::lock_guard<std::mutex> lock(mutex_);

  if (!map_manager_.hasMap(kMergedMapKey)) {
    LOG(WARNING)
        << "[MaplabServerNode] Received map lookup but merged map does not "
           "exist yet!";
    return MapLookupStatus::kPoseNotAvailableYet;
  }
  if (robot_name.empty()) {
    LOG(WARNING)
        << "[MaplabServerNode] Received map lookup with empty robot name!";
    return MapLookupStatus::kNoSuchMission;
  }
  vi_map::MissionId submap_mission_id;
  {
    std::lock_guard<std::mutex> lock(robot_to_mission_id_map_mutex_);
    if (robot_to_mission_id_map_.count(robot_name) == 0u) {
      LOG(WARNING) << "[MaplabServerNode] Received map lookup with invalid "
                      "robot name: "
                   << robot_name;
      return MapLookupStatus::kNoSuchMission;
    }

    const RobotMissionInformation& robot_info =
        robot_to_mission_id_map_.at(robot_name);

    submap_mission_id =
        robot_info.mission_ids_with_baseframe_status.front().first;

    if (!submap_mission_id.isValid()) {
      LOG(ERROR)
          << "[MaplabServerNode] Received map lookup with valid robot name ("
          << robot_name
          << "), but an invalid mission id is associated with it!";
      return MapLookupStatus::kNoSuchMission;
    }
  }

  if (timestamp_ns < 0) {
    LOG(WARNING)
        << "[MaplabServerNode] Received map lookup with invalid timestamp: "
        << timestamp_ns << "ns";
    return MapLookupStatus::kPoseNeverAvailable;
  }

  CHECK(submap_mission_id.isValid());
  {
    vi_map::VIMapManager::MapReadAccess map =
        map_manager_.getMapReadAccess(kMergedMapKey);

    if (!map->hasMission(submap_mission_id)) {
      LOG(ERROR)
          << "[MaplabServerNode] Received map lookup with valid robot name ("
          << robot_name
          << "), but a mission id is associated with it that is not part of "
          << "the map (yet)!";
      return MapLookupStatus::kNoSuchMission;
    }

    const vi_map::VIMission& mission = map->getMission(submap_mission_id);

    aslam::SensorId sensor_id;
    if (sensor_type == vi_map::SensorType::kNCamera) {
      if (!mission.hasNCamera()) {
        LOG(WARNING) << "[MaplabServerNode] Received map lookup with NCamera "
                     << "sensor, but there is no such sensor in the map!";
        return MapLookupStatus::kNoSuchSensor;
      }
      sensor_id = mission.getNCameraId();
    } else if (sensor_type == vi_map::SensorType::kImu) {
      if (!mission.hasImu()) {
        LOG(WARNING) << "[MaplabServerNode] Received map lookup with IMU "
                     << "sensor, but there is no such sensor in the map!";
        return MapLookupStatus::kNoSuchSensor;
      }
      sensor_id = mission.getImuId();
    } else if (sensor_type == vi_map::SensorType::kLidar) {
      if (!mission.hasLidar()) {
        LOG(WARNING) << "[MaplabServerNode] Received map lookup with Lidar "
                     << "sensor, but there is no such sensor in the map!";
        return MapLookupStatus::kNoSuchSensor;
      }
      sensor_id = mission.getLidarId();
    } else if (sensor_type == vi_map::SensorType::kOdometry6DoF) {
      if (!mission.hasOdometry6DoFSensor()) {
        LOG(WARNING) << "[MaplabServerNode] Received map lookup with Odometry "
                     << "sensor, but there is no such sensor in the map!";
        return MapLookupStatus::kNoSuchSensor;
      }
      sensor_id = mission.getOdometry6DoFSensor();
    } else if (sensor_type == vi_map::SensorType::kPointCloudMapSensor) {
      if (!mission.hasPointCloudMap()) {
        LOG(WARNING) << "[MaplabServerNode] Received map lookup with "
                     << "PointCloudMap sensor, but there is no such sensor"
                     << "in the map!";
        return MapLookupStatus::kNoSuchSensor;
      }
      sensor_id = mission.getPointCloudMapSensorId();
    } else {
      LOG(WARNING)
          << "[MaplabServerNode] Received map lookup with invalid sensor!";
      return MapLookupStatus::kNoSuchSensor;
    }
    const aslam::Transformation& T_B_S =
        map->getSensorManager().getSensor_T_B_S(sensor_id);

    const aslam::Transformation& T_G_M =
        map->getMissionBaseFrameForMission(submap_mission_id).get_T_G_M();

    landmark_triangulation::VertexToTimeStampMap vertex_to_time_map;
    int64_t min_timestamp_ns;
    int64_t max_timestamp_ns;
    const landmark_triangulation::PoseInterpolator pose_interpolator;
    pose_interpolator.getVertexToTimeStampMap(
        *map, submap_mission_id, &vertex_to_time_map, &min_timestamp_ns,
        &max_timestamp_ns);
    if (timestamp_ns < min_timestamp_ns) {
      LOG(WARNING) << "[MaplabServerNode] Received map lookup with timestamp "
                      "that is before the selected robot mission, this "
                      "position will never be available: "
                   << aslam::time::timeNanosecondsToString(timestamp_ns)
                   << " - earliest map time: "
                   << aslam::time::timeNanosecondsToString(min_timestamp_ns);
      return MapLookupStatus::kPoseNeverAvailable;
    } else if (timestamp_ns > max_timestamp_ns) {
      LOG(WARNING) << "[MaplabServerNode] Received map lookup with timestamp "
                      "that is not yet available: "
                   << aslam::time::timeNanosecondsToString(timestamp_ns)
                   << " - most recent map time: "
                   << aslam::time::timeNanosecondsToString(max_timestamp_ns);
      return MapLookupStatus::kPoseNotAvailableYet;
    }

    Eigen::Matrix<int64_t, 1, Eigen::Dynamic> timestamps_ns =
        Eigen::Matrix<int64_t, 1, 1>::Constant(timestamp_ns);

    aslam::TransformationVector T_M_B_vector;
    pose_interpolator.getPosesAtTime(
        *map, submap_mission_id, timestamps_ns, &T_M_B_vector);
    CHECK_EQ(static_cast<int>(T_M_B_vector.size()), timestamps_ns.cols());

    const aslam::Transformation T_G_B = T_G_M * T_M_B_vector[0];
    const aslam::Transformation T_G_S = T_G_B * T_B_S;

    *p_G = T_G_S * p_S;
    *sensor_p_G = T_G_S * Eigen::Vector3d::Zero();
  }
  return MapLookupStatus::kSuccess;
}

void MaplabServerNode::registerPoseCorrectionPublisherCallback(
    std::function<void(
        const int64_t, const std::string&, const aslam::Transformation&,
        const aslam::Transformation&, const aslam::Transformation&,
        const aslam::Transformation&)>
        callback) {
  CHECK(callback);
  std::lock_guard<std::mutex> lock(mutex_);
  pose_correction_publisher_callback_ = callback;
}

void MaplabServerNode::runOneIterationOfMapMergingAlgorithms() {
  // Declare missions anchored if absolute pose constraints are present
  /////////////////////////////////////////////////////////////////////
  // All missions with absolute pose constraints will automatically be set to
  // anchored, since they contain a global reference.
  {
    vi_map::VIMapManager::MapWriteAccess map =
        map_manager_.getMapWriteAccess(kMergedMapKey);
    vi_map::MissionIdList mission_ids;
    map->getAllMissionIds(&mission_ids);

    {
      std::lock_guard<std::mutex> merge_status_lock(
          running_merging_process_mutex_);
      running_merging_process_ = "absolute constraint based map anchoring";
    }
    map_anchoring::setMissionBaseframeToKnownIfHasAbs6DoFConstraints(map.get());
  }

  // Vision based map anchoring
  /////////////////////////////
  // Use visual loop closure to rigidly align any missions with unkown baseframe
  // to the set of missions with known base frame. This allows anchoring of the
  // map even without external absolute pose constraints. It also has a chance
  // to solve the kidnapped robot problem, most likely caused by a robot
  // re-initializing it's mapping session while away from whatever source of
  // external absolute pose constraints (e.g. AprilTags). The visual
  // colocalization will fail/not do anything if:
  //   - No visual loop closures are found
  //   - Several visual loop closures are found but there are too many wrong
  //     ones (very rare) or due to a deformation of the missions they cannot
  //     agree on a rigid transformation that would be consistent with the
  //     majority of them.
  if (FLAGS_maplab_server_enable_visual_loop_closure_based_map_anchoring) {
    vi_map::VIMapManager::MapWriteAccess map =
        map_manager_.getMapWriteAccess(kMergedMapKey);
    vi_map::MissionIdList mission_ids;
    map->getAllMissionIds(&mission_ids);

    {
      std::lock_guard<std::mutex> merge_status_lock(
          running_merging_process_mutex_);
      running_merging_process_ = "vision based map anchoring";
    }

    if (map_anchoring::anchorAllMissions(map.get(), plotter_.get())) {
      LOG(INFO) << "[MaplabServerNode] MapMerging - Unable to anchor maps "
                << "based on vision, or there was nothing left to do.";
    }
  }

  // Update the baseframe information for the status thread.
  {
    vi_map::VIMapManager::MapReadAccess map =
        map_manager_.getMapReadAccess(kMergedMapKey);
    vi_map::MissionIdList mission_ids;
    map->getAllMissionIds(&mission_ids);

    {
      std::lock_guard<std::mutex> merge_status_lock(
          running_merging_process_mutex_);
      running_merging_process_ = "update map anchoring info";
    }

    std::lock_guard<std::mutex> lock(robot_to_mission_id_map_mutex_);
    for (const vi_map::MissionId& mission_id : mission_ids) {
      const bool baseframe_is_known =
          map->getMissionBaseFrameForMission(mission_id).is_T_G_M_known();
      const std::string& robot_name = mission_id_to_robot_map_[mission_id];

      bool found = false;
      if (!robot_name.empty()) {
        RobotMissionInformation& robot_info =
            robot_to_mission_id_map_[robot_name];
        for (auto& mission_id_with_baseframe_status :
             robot_info.mission_ids_with_baseframe_status) {
          if (mission_id_with_baseframe_status.first == mission_id) {
            mission_id_with_baseframe_status.second = baseframe_is_known;
            found = true;
            break;
          }
        }
      }
      LOG_IF(ERROR, !found)
          << "[MaplabServerNode] There is no mission id to robot mapping for "
          << "mission " << mission_id
          << "! This should be available once the mission reaches "
          << "the merged map";
    }
  }

  // Visual loop closure
  //////////////////////
  // Merges landmarks when a successful loop closure is found. Does NOT add a
  // loop closure edge, but the loop closure is enforced through the
  // reprojection error of the landmarks. This is safer, more accurate, but
  // also weaker, and will likely not close very large loops.
  if (FLAGS_maplab_server_enable_visual_loop_closure) {
    vi_map::VIMapManager::MapWriteAccess map =
        map_manager_.getMapWriteAccess(kMergedMapKey);
    vi_map::MissionIdList mission_ids;
    map->getAllMissionIds(&mission_ids);

    {
      std::lock_guard<std::mutex> merge_status_lock(
          running_merging_process_mutex_);
      running_merging_process_ = "visual loop closure";
    }
    vi_map::MissionIdList::const_iterator mission_ids_end = mission_ids.cend();
    for (vi_map::MissionIdList::const_iterator it = mission_ids.cbegin();
         it != mission_ids_end; ++it) {
      const vi_map::MissionId& mission_id_A = *it;

      const bool baseframe_A_is_known =
          map->getMissionBaseFrameForMission(mission_id_A).is_T_G_M_known();

      CHECK(mission_id_A.isValid());
      loop_detector_node::LoopDetectorNode loop_detector;
      if (plotter_) {
        loop_detector.instantiateVisualizer();
      }
      loop_detector.addMissionToDatabase(mission_id_A, *map);
      for (vi_map::MissionIdList::const_iterator jt = it; jt != mission_ids_end;
           ++jt) {
        const vi_map::MissionId& mission_id_B = *jt;

        const bool baseframe_B_is_known =
            map->getMissionBaseFrameForMission(mission_id_B).is_T_G_M_known();

        // Don't merge landmarks across missions unless their baseframe is
        // already known. Leave the alignment to the map anchoring first.
        // Otherwise the loop closure will deform the map and rigid baseframe
        // alignment is not possible anymore.
        if (mission_id_A != mission_id_B) {
          if (!(baseframe_A_is_known && baseframe_B_is_known)) {
            continue;
          }
        }

        loop_detector.detectLoopClosuresAndMergeLandmarks(*jt, map.get());
      }
    }
  }

  // Full optimization
  ////////////////////
  // This does not scale, and never will, so it is important that # we limit
  // the runtime by setting the --ba_max_time_seconds flag.
  {
    vi_map::VIMapManager::MapWriteAccess map =
        map_manager_.getMapWriteAccess(kMergedMapKey);
    vi_map::MissionIdList mission_ids;
    map->getAllMissionIds(&mission_ids);

    {
      std::lock_guard<std::mutex> merge_status_lock(
          running_merging_process_mutex_);
      running_merging_process_ = "optimization";
    }
    const vi_map::MissionIdSet missions_to_optimize(
        mission_ids.begin(), mission_ids.end());
    // We only want to get these once, such that if the gflags get modified
    // later the optimization settings for the submaps remain the same.
    map_optimization::ViProblemOptions options =
        map_optimization::ViProblemOptions::initFromGFlags();

    // Restore previous trust region.
<<<<<<< HEAD
    if (FLAGS_maplab_server_preserve_trust_region_radius_across_merging_iterations) {  //NOLINT
=======
    if (FLAGS_maplab_server_preserve_trust_region_radius_across_merging_iterations) {  // NOLINT
>>>>>>> 9568d0e1
      // Reset the trust region if N submaps have been added in the meantime.
      const uint32_t num_submaps_merged = total_num_merged_submaps_.load();
      const uint32_t num_submaps_since_reset =
          num_submaps_merged - num_submaps_at_last_trust_region_reset;
      const uint32_t reset_every_n =
          FLAGS_maplab_server_reset_trust_region_radius_every_nth_submap;
      if (reset_every_n != 0u && num_submaps_since_reset >= reset_every_n) {
        optimization_trust_region_radius_ =
            FLAGS_ba_initial_trust_region_radius;
        num_submaps_at_last_trust_region_reset = num_submaps_merged;
      }
      options.solver_options.initial_trust_region_radius =
          optimization_trust_region_radius_;
    }

    map_optimization::VIMapOptimizer optimizer(
        nullptr /*no plotter for optimization*/,
        false /*signal handler enabled*/);

    map_optimization::OptimizationProblemResult result;
    if (!optimizer.optimize(
            options, missions_to_optimize, map.get(), &result)) {
      LOG(ERROR) << "[MaplabServerNode] MapMerging - Failure in optimization.";
    } else {
      if (!result.iteration_summaries.empty()) {
        optimization_trust_region_radius_ =
            result.iteration_summaries.back().trust_region_radius;
      } else {
        LOG(ERROR) << "[MaplabServerNode] Unable to extract final trust region "
                   << "of previous global optimization iteration! Setting to "
                   << "default value (" << FLAGS_ba_initial_trust_region_radius
                   << ").";
        optimization_trust_region_radius_ =
            FLAGS_ba_initial_trust_region_radius;
      }
    }
  }

  // Lidar local constraints/loop closure
  ///////////////////////////////////////
  // Searches for nearby dense map data (e.g. lidar scans) within and across
  // missions and uses point cloud registration algorithms to derive relative
  // constraints. These are added as loop closures between vertices. When
  // iteratively executing this command, as is done here, the candidate pairs
  // that already posess a valid (switch variable is healthy) loop closure will
  // not be computed again.
#if __GNUC__ > 5
  if (FLAGS_maplab_server_enable_lidar_loop_closure) {
    bool perform_loop_closure = true;
    if (FLAGS_maplab_server_perform_global_admc_every_nth > 0) {
      const uint32_t n_processing =
          num_full_map_merging_processings %
          FLAGS_maplab_server_perform_global_admc_every_nth;
      perform_loop_closure = n_processing == 0;
    }
    if (perform_loop_closure) {
      vi_map::VIMapManager::MapWriteAccess map =
          map_manager_.getMapWriteAccess(kMergedMapKey);
      vi_map::MissionIdList mission_ids;
      map->getAllMissionIds(&mission_ids);
      {
        std::lock_guard<std::mutex> merge_status_lock(
            running_merging_process_mutex_);
        running_merging_process_ = "lidar loop closure";
      }

      const dense_mapping::Config config = dense_mapping::Config::fromGflags();
      if (!dense_mapping::addDenseMappingConstraintsToMap(
              config, mission_ids, map.get())) {
        LOG(ERROR) << "[MaplabServerNode] Adding dense mapping constraints "
                   << "encountered an error!";
      }
    }
  }
#else
  LOG(WARNING)
      << "Dense mapping constraints are experimental on old compilers.";
#endif

  // Full optimization
  ////////////////////
  // This does not scale, and never will, so it is important that # we limit
  // the runtime by setting the --ba_max_time_seconds flag.
  {
    vi_map::VIMapManager::MapWriteAccess map =
        map_manager_.getMapWriteAccess(kMergedMapKey);
    vi_map::MissionIdList mission_ids;
    map->getAllMissionIds(&mission_ids);

    {
      std::lock_guard<std::mutex> merge_status_lock(
          running_merging_process_mutex_);
      running_merging_process_ = "optimization";
    }
    const vi_map::MissionIdSet missions_to_optimize(
        mission_ids.begin(), mission_ids.end());
    // We only want to get these once, such that if the gflags get modified
    // later the optimization settings for the submaps remain the same.
    map_optimization::ViProblemOptions options =
        map_optimization::ViProblemOptions::initFromGFlags();

    // Restore previous trust region.
<<<<<<< HEAD
    if (FLAGS_maplab_server_preserve_trust_region_radius_across_merging_iterations) {  //NOLINT
=======
    if (FLAGS_maplab_server_preserve_trust_region_radius_across_merging_iterations) {  // NOLINT
>>>>>>> 9568d0e1
      // Reset the trust region if N submaps have been added in the meantime.
      const uint32_t num_submaps_merged = total_num_merged_submaps_.load();
      const uint32_t num_submaps_since_reset =
          num_submaps_merged - num_submaps_at_last_trust_region_reset;
      const uint32_t reset_every_n =
          FLAGS_maplab_server_reset_trust_region_radius_every_nth_submap;
      if (reset_every_n != 0u && num_submaps_since_reset >= reset_every_n) {
        optimization_trust_region_radius_ =
            FLAGS_ba_initial_trust_region_radius;
        num_submaps_at_last_trust_region_reset = num_submaps_merged;
      }
      options.solver_options.initial_trust_region_radius =
          optimization_trust_region_radius_;
    }

    map_optimization::VIMapOptimizer optimizer(
        nullptr /*no plotter for optimization*/,
        false /*signal handler enabled*/);

    map_optimization::OptimizationProblemResult result;
    if (!optimizer.optimize(
            options, missions_to_optimize, map.get(), &result)) {
      LOG(ERROR) << "[MaplabServerNode] MapMerging - Failure in optimization.";
    } else {
      if (!result.iteration_summaries.empty()) {
        optimization_trust_region_radius_ =
            result.iteration_summaries.back().trust_region_radius;
      } else {
        LOG(ERROR) << "[MaplabServerNode] Unable to extract final trust region "
                   << "of previous global optimization iteration! Setting to "
                   << "default value (" << FLAGS_ba_initial_trust_region_radius
                   << ").";
        optimization_trust_region_radius_ =
            FLAGS_ba_initial_trust_region_radius;
      }
    }
  }

  // Reset merging thread status.
  {
    std::lock_guard<std::mutex> merge_status_lock(
        running_merging_process_mutex_);
    running_merging_process_ = "";
  }
  ++num_full_map_merging_processings;
}

void MaplabServerNode::publishMostRecentVertexPoseAndCorrection() {
  vi_map::VIMapManager::MapReadAccess map =
      map_manager_.getMapReadAccess(kMergedMapKey);

  vi_map::MissionIdList mission_ids;
  map->getAllMissionIds(&mission_ids);
  if (!mission_ids.empty()) {
    std::lock_guard<std::mutex> lock(robot_to_mission_id_map_mutex_);
    for (const vi_map::MissionId& mission_id : mission_ids) {
      const std::string& robot_name = mission_id_to_robot_map_[mission_id];
      if (robot_name.empty()) {
        LOG(ERROR) << "[MaplabServerNode] MapMerging - No entry found in "
                      "mission id to robot name index for mission "
                   << mission_id << "!";
        continue;
      }
      if (robot_to_mission_id_map_.count(robot_name) == 0u) {
        LOG(ERROR) << "[MaplabServerNode] MapMerging - No entry found in "
                      "robot name to mission id map for robot "
                   << robot_name << "!";
        continue;
      }
      RobotMissionInformation& robot_info =
          robot_to_mission_id_map_[robot_name];

      // Get the latest vertex of the robot mission.
      const pose_graph::VertexId last_vertex_id =
          map->getLastVertexIdOfMission(mission_id);
      const vi_map::Vertex& last_vertex = map->getVertex(last_vertex_id);
      const vi_map::MissionBaseFrame& mission_base_frame =
          map->getMissionBaseFrameForMission(mission_id);
      const bool baseframe_is_known = mission_base_frame.is_T_G_M_known();
      const aslam::Transformation& T_G_M_latest =
          mission_base_frame.get_T_G_M();
      const aslam::Transformation& T_M_B_latest = last_vertex.get_T_M_I();
      const int64_t current_last_vertex_timestamp_ns =
          last_vertex.getMinTimestampNanoseconds();

      if (pose_correction_publisher_callback_ && baseframe_is_known) {
        const auto it_T_M_B = robot_info.T_M_B_submaps_input.find(
            current_last_vertex_timestamp_ns);
        const auto it_T_G_M = robot_info.T_G_M_submaps_input.find(
            current_last_vertex_timestamp_ns);
        if (it_T_M_B != robot_info.T_M_B_submaps_input.end() &&
            it_T_G_M != robot_info.T_G_M_submaps_input.end()) {
          const aslam::Transformation T_G_curr_B_curr =
              T_G_M_latest * T_M_B_latest;
          const aslam::Transformation T_G_curr_M_curr = T_G_M_latest;

          const aslam::Transformation& T_G_in_B_in =
              it_T_G_M->second * it_T_M_B->second;
          const aslam::Transformation& T_G_in_M_in = it_T_G_M->second;

          pose_correction_publisher_callback_(
              current_last_vertex_timestamp_ns, robot_name, T_G_curr_B_curr,
              T_G_curr_M_curr, T_G_in_B_in, T_G_in_M_in);
        } else {
          LOG(ERROR) << "[MaplabServerNode] MapMerging - Could not "
                     << "find corresponding original pose for the "
                     << "latest vertex (" << current_last_vertex_timestamp_ns
                     << ") of robot " << robot_name << "!";

          {
            std::stringstream ss;
            ss << "\nT_G_M_submaps_input:";
            for (auto entry : robot_info.T_G_M_submaps_input) {
              ss << " - " << entry.first << "ns\n";
            }
            LOG(INFO) << ss.str();
          }
          {
            std::stringstream ss;
            ss << "\nT_M_B_submaps_input:";
            for (auto entry : robot_info.T_M_B_submaps_input) {
              ss << " - " << entry.first << "ns\n";
            }
            LOG(INFO) << ss.str();
          }
        }
      }
    }
  }
}

void MaplabServerNode::saveMapEveryInterval() {
  const double time_now_s =
      aslam::time::nanoSecondsToSeconds(aslam::time::nanoSecondsSinceEpoch());

  if ((time_now_s - time_of_last_map_backup_s_) >
          FLAGS_maplab_server_backup_interval_s &&
      FLAGS_maplab_server_backup_interval_s > 0) {
    LOG(INFO) << "[MaplabServerNode] MapMerging - saving map as backup.";
    {
      std::lock_guard<std::mutex> merge_status_lock(
          running_merging_process_mutex_);
      running_merging_process_ = "save map";
    }
    saveMap();

    time_of_last_map_backup_s_ = time_now_s;
  }
}

bool MaplabServerNode::appendAvailableSubmaps() {
  bool found_new_submaps = false;

  std::lock_guard<std::mutex> lock(submap_processing_queue_mutex_);
  while (!submap_processing_queue_.empty() && !shut_down_requested_.load()) {
    SubmapProcess& submap_process = submap_processing_queue_.front();

    // Try to lock the submap_process struct, if we fail this means
    // something is still processing so we need to stop and try again
    // later.
    if (!submap_process.mutex.try_lock()) {
      break;
    }
    // Check if submap has finished loading.
    if (!submap_process.is_loaded) {
      // Give up and try again later.
      submap_process.mutex.unlock();
      break;
    }

    // Check if submap has finished processing as well.
    if (!submap_process.is_processed) {
      // Give up and try again later.
      submap_process.mutex.unlock();
      break;
    }

    // Check if submap is blacklisted and delete it.
    CHECK(!submap_process.map_key.empty());
    CHECK(map_manager_.hasMap(submap_process.map_key));
    if (isSubmapBlacklisted(submap_process.map_key)) {
      vi_map::MissionId submap_mission_id;
      {
        vi_map::VIMapManager::MapReadAccess submap =
            map_manager_.getMapReadAccess(submap_process.map_key);
        CHECK_EQ(submap->numMissions(), 1u);
        submap_mission_id = submap->getIdOfFirstMission();
      }

      LOG(WARNING) << "[MaplabServerNode] MapMerging - Received a new submap "
                   << "of deleted mission " << submap_mission_id
                   << ", will discard it.";

      // Delete map from manager.
      map_manager_.deleteMap(submap_process.map_key);

      // Erase submap processing status.
      {
        std::lock_guard<std::mutex> status_lock(running_submap_process_mutex_);
        running_submap_process_.erase(submap_process.map_hash);
      }

      // Unlock and delete the submap process struct.
      submap_process.mutex.unlock();
      submap_processing_queue_.pop_front();
      continue;
    }

    VLOG(3) << "[MaplabServerNode] MapMerging - submap with key '"
            << submap_process.map_key << "' is ready to be merged.";

    // If we don't have a merged map yet, simply rename the submap into
    // the merged map.
    {
      std::lock_guard<std::mutex> merge_status_lock(
          running_merging_process_mutex_);
      running_merging_process_ = "merging submap";
    }

    if (!map_manager_.hasMap(kMergedMapKey)) {
      VLOG(3) << "[MaplabServerNode] MapMerging - first submap is "
                 "used to initalize merged map with key '"
              << kMergedMapKey << "'.";
      map_manager_.renameMap(submap_process.map_key, kMergedMapKey);

      // If enabled, set first mission baseframe to known.
      if (FLAGS_maplab_server_set_first_robot_map_baseframe_to_known) {
        vi_map::VIMapManager::MapWriteAccess map =
            map_manager_.getMapWriteAccess(kMergedMapKey);
        vi_map::MissionIdList mission_ids;
        map->getAllMissionIds(&mission_ids);
        if (mission_ids.size() == 1u) {
          map->getMissionBaseFrameForMission(mission_ids[0])
              .set_is_T_G_M_known(true /*set to known*/);
        } else {
          LOG(ERROR)
              << "The first submap does not have exactly one mission, but "
              << mission_ids.size() << "! Something went wrong!";
        }
      }

      found_new_submaps = true;
    } else {
      LOG(INFO) << "[MaplabServerNode] MapMerging - merge submap '"
                << submap_process.map_key << "' into "
                << "merged map with key '" << kMergedMapKey << "'";

      // TODO(mfehr): make this more robust: if merging fails, either
      // try again later or load as new mission so we don't loose the
      // data.
      CHECK(map_manager_.mergeSubmapIntoBaseMap(
          kMergedMapKey, submap_process.map_key));
      // Remove submap.
      map_manager_.deleteMap(submap_process.map_key);
    }
    CHECK(map_manager_.hasMap(kMergedMapKey));
    CHECK(!map_manager_.hasMap(submap_process.map_key));

    submap_process.is_merged = true;

    // Unlock the submap process struct.
    submap_process.mutex.unlock();

    // Remove the struct from the list of processed submaps.
    submap_processing_queue_.pop_front();

    ++total_num_merged_submaps_;
  }

  return found_new_submaps;
}

void MaplabServerNode::printAndPublishServerStatus() {
  std::stringstream ss;

  ss << "\033c";
  ss << "\n"
     << "==================================================================\n";
  ss << "=                   MaplabServerNode Status                      =\n";
  ss << "==================================================================\n";
  {
    std::lock_guard<std::mutex> lock(submap_processing_queue_mutex_);
    if (submap_processing_queue_.empty()) {
      ss << " - No submaps to process or merge...\n";
    } else {
      for (const SubmapProcess& submap_process : submap_processing_queue_) {
        ss << " - " << submap_process.robot_name << " - map '"
           << submap_process.map_key << "'\t: ";

        bool was_locked_by_other_process = false;
        if (submap_process.mutex.try_lock()) {
          ss << "(unlocked)";
          was_locked_by_other_process = false;
        } else {
          was_locked_by_other_process = true;
          ss << "(locked)";
        }

        if (submap_process.is_merged && was_locked_by_other_process) {
          ss << " merged\n";
        } else if (submap_process.is_merged && !was_locked_by_other_process) {
          LOG(ERROR) << "[MaplabServerNode] A submap process cannot be "
                        "merged and "
                     << "unlocked at the same time! Something is wrong!";
          ss << " ERROR!\n";
        } else if (submap_process.is_processed && was_locked_by_other_process) {
          ss << " merging...\n";
        } else if (
            submap_process.is_processed && !was_locked_by_other_process) {
          ss << " ready to merge\n";
        } else if (submap_process.is_loaded && was_locked_by_other_process) {
          ss << " processing...\n";
        } else if (submap_process.is_loaded && !was_locked_by_other_process) {
          ss << " queued for processing\n";
        } else if (!submap_process.is_loaded && was_locked_by_other_process) {
          ss << " loading...\n";
        } else if (!submap_process.is_loaded && !was_locked_by_other_process) {
          ss << " queued for loading\n";
        }

        if (!was_locked_by_other_process) {
          submap_process.mutex.unlock();
        }
      }
    }
  }
  ss << "================================================================"
     << "==\n";
  ss << " - Active submap threads: "
     << submap_loading_thread_pool_.numActiveThreads() << "/"
     << FLAGS_maplab_server_submap_loading_thread_pool_size << "\n";
  {
    std::lock_guard<std::mutex> status_lock(running_submap_process_mutex_);
    for (const std::pair<const size_t, std::string>& comm :
         running_submap_process_) {
      ss << "   - submap " << std::to_string(comm.first)
         << " - process: " << comm.second << "\n";
    }
  }

  ss << " - Active merging thread: ";
  if (merging_thread_busy_.load()) {
    ss << "yes\n";
    std::lock_guard<std::mutex> merge_status_lock(
        running_merging_process_mutex_);
    ss << "   - process: " << running_merging_process_ << "\n";
  } else {
    ss << "no\n";
  }
  ss << "   - duration of last iteration: "
     << duration_last_merging_loop_s_.load() << "s\n";
  ss << "   - optimization tr radius:     "
     << optimization_trust_region_radius_.load() << "\n";
  ss << "   - num merged submaps:         " << total_num_merged_submaps_.load()
     << "\n";
  ss << "================================================================"
     << "==\n";
  {
    std::lock_guard<std::mutex> lock(robot_to_mission_id_map_mutex_);
    ss << "Robot to mission map: ";
    for (const std::pair<const std::string, RobotMissionInformation>& pair :
         robot_to_mission_id_map_) {
      const RobotMissionInformation& robot_info = pair.second;
      ss << "\n - " << pair.first;
      for (const std::pair<vi_map::MissionId, bool>&
               mission_id_with_baseframe_status :
           robot_info.mission_ids_with_baseframe_status) {
        ss << "\n\t - " << mission_id_with_baseframe_status.first
           << " - known baseframe: " << std::boolalpha
           << mission_id_with_baseframe_status.second;
      }
    }
  }
  ss << "\n=============================================================="
        "=="
     << "==\n";
  const std::string status_string = ss.str();
  LOG(INFO) << status_string;

  if (status_publisher_callback_) {
    status_publisher_callback_(status_string);
  }
}

void MaplabServerNode::updateRobotInfoBasedOnSubmap(
    const SubmapProcess& submap_process) {
  vi_map::VIMapManager::MapReadAccess map =
      map_manager_.getMapReadAccess(submap_process.map_key);

  vi_map::MissionIdList mission_ids;
  map->getAllMissionIds(&mission_ids);
  if (mission_ids.size() == 1u) {
    const vi_map::MissionId& submap_mission_id = mission_ids[0];
    CHECK(submap_mission_id.isValid());

    const pose_graph::VertexId last_vertex_id =
        map->getLastVertexIdOfMission(submap_mission_id);

    const vi_map::Vertex& last_vertex = map->getVertex(last_vertex_id);

    const aslam::Transformation& T_G_M_submap =
        map->getMissionBaseFrameForMission(submap_mission_id).get_T_G_M();
    const aslam::Transformation& T_M_B_last_vertex = last_vertex.get_T_M_I();
    const int64_t last_vertex_timestamp_ns =
        last_vertex.getMinTimestampNanoseconds();

    {
      std::lock_guard<std::mutex> lock(robot_to_mission_id_map_mutex_);

      if (!submap_process.robot_name.empty()) {
        RobotMissionInformation& robot_info =
            robot_to_mission_id_map_[submap_process.robot_name];

        bool new_robot = false;
        if (robot_info.mission_ids_with_baseframe_status.empty()) {
          robot_info.mission_ids_with_baseframe_status.emplace_front(
              submap_mission_id, false);
          new_robot = true;
        } else if (
            robot_info.mission_ids_with_baseframe_status.front().first !=
            submap_mission_id) {
          robot_info.mission_ids_with_baseframe_status.emplace_front(
              submap_mission_id, false);
          new_robot = true;
        }
        // Reset trust region of optimization if a new robot has started
        // streaming.
        if (new_robot) {
          if (FLAGS_maplab_server_reset_trust_region_radius_if_new_robot) {
            optimization_trust_region_radius_ =
                FLAGS_ba_initial_trust_region_radius;
          }
        }

        mission_id_to_robot_map_[submap_mission_id] = submap_process.robot_name;

        robot_info.T_G_M_submaps_input[last_vertex_timestamp_ns] = T_G_M_submap;
        robot_info.T_M_B_submaps_input[last_vertex_timestamp_ns] =
            T_M_B_last_vertex;

      } else {
        LOG(ERROR) << "[MaplabServerNode] Submap with key "
                   << submap_process.map_key
                   << " does not have a robot name associated with it! "
                   << "This might make some service calls such as the map "
                   << "lookup service impossible.";
      }
    }
  } else {
    LOG(ERROR) << "[MaplabServerNode] SubmapProcessing - submap loaded from "
               << "'" << submap_process.path << "' contains "
               << mission_ids.size() << " missions, but should contain one!";
  }
}

void MaplabServerNode::runSubmapProcessing(
    const SubmapProcess& submap_process) {
  vi_map::VIMapManager::MapWriteAccess map =
      map_manager_.getMapWriteAccess(submap_process.map_key);
  vi_map::MissionIdList missions_to_process;
  map->getAllMissionIds(&missions_to_process);
  CHECK_EQ(missions_to_process.size(), 1u);
  const vi_map::MissionId& submap_mission_id = missions_to_process[0];

  // Stationary submap fixing
  ///////////////////////////
  if (FLAGS_maplab_server_stationary_submaps_fix_with_lc_edge) {
    std::lock_guard<std::mutex> status_lock(running_submap_process_mutex_);
    running_submap_process_[submap_process.map_hash] =
        "add_lc_edge_for_stationary_submaps";
    vi_map_helpers::VIMapManipulation manipulation(map.get());
    if (manipulation.constrainStationarySubmapWithLoopClosureEdge(
            FLAGS_maplab_stationary_submaps_max_translation_m,
            FLAGS_maplab_stationary_submaps_max_rotation_rad)) {
      LOG(WARNING) << "[MaplabServerNode] Submap '" << submap_process.map_key
                   << "'is stationary, adding additional constraint between "
                   << "first and last vertex!";
    }
  }

  // Evaluate landmark quality
  ////////////////////////////
  {
    {
      std::lock_guard<std::mutex> status_lock(running_submap_process_mutex_);
      running_submap_process_[submap_process.map_hash] =
          "landmark quality evaluation";
    }
    if (FLAGS_vi_map_landmark_quality_min_observers > 2) {
      LOG(WARNING) << "[MaplabServerNode] Minimum required landmark observers "
                   << "is set to "
                   << FLAGS_vi_map_landmark_quality_min_observers
                   << ",  this might be too stricht if keyframing is enabled.";
    }
    vi_map_helpers::evaluateLandmarkQuality(missions_to_process, map.get());
  }

  // Visual Loop Closure
  //////////////////////
  if (FLAGS_maplab_server_enable_visual_loop_closure) {
    const vi_map::MissionIdSet mission_ids(
        missions_to_process.begin(), missions_to_process.end());
    {
      std::lock_guard<std::mutex> status_lock(running_submap_process_mutex_);
      running_submap_process_[submap_process.map_hash] = "visual loop closure";
    }
    vi_map::MissionIdSet::const_iterator mission_ids_end = mission_ids.cend();
    for (vi_map::MissionIdSet::const_iterator it = mission_ids.cbegin();
         it != mission_ids_end; ++it) {
      const vi_map::MissionId& mission_id_A = *it;
      CHECK(mission_id_A.isValid());
      loop_detector_node::LoopDetectorNode loop_detector;
      if (plotter_) {
        loop_detector.instantiateVisualizer();
      }
      loop_detector.addMissionToDatabase(mission_id_A, *map);
      loop_detector.detectLoopClosuresAndMergeLandmarks(
          mission_id_A, map.get());
    }
  }

  // Submap Optimization
  //////////////////////
  {
    {
      std::lock_guard<std::mutex> status_lock(running_submap_process_mutex_);
      running_submap_process_[submap_process.map_hash] = "optimization";
    }
    const vi_map::MissionIdSet missions_to_optimize(
        missions_to_process.begin(), missions_to_process.end());
    // We only want to get these once, such that if the gflags get modified
    // later the optimization settings for the submaps remain the same.
    map_optimization::ViProblemOptions options =
        map_optimization::ViProblemOptions::initFromGFlags();
    map_optimization::VIMapOptimizer optimizer(
        nullptr /*no plotter for optimization*/,
        false /*signal handler enabled*/);
    optimizer.optimize(options, missions_to_optimize, map.get());
  }

  // Filter outliers from absolute constraints
  ////////////////////////////////////////////
  if (FLAGS_maplab_server_remove_outliers_in_absolute_pose_constraints) {
    {
      std::lock_guard<std::mutex> status_lock(running_submap_process_mutex_);
      running_submap_process_[submap_process.map_hash] =
          "abs constraints outlier rejection";
    }
    map_anchoring::removeOutliersInAbsolute6DoFConstraints(map.get());
  }

  // Lidar local constraints/loop closure
  ///////////////////////////////////////
  // Searches for nearby dense map data (e.g. lidar scans) within the submap
  // mission and uses point cloud registration algorithms to derive relative
  // constraints. These are added as loop closures between vertices.
#if __GNUC__ > 5
  if (FLAGS_maplab_server_enable_lidar_loop_closure) {
    {
      std::lock_guard<std::mutex> status_lock(running_submap_process_mutex_);
      running_submap_process_[submap_process.map_hash] = "lidar loop closure";
    }

    dense_mapping::Config config;
    if (dense_mapping::FLAGS_dm_candidate_alignment_use_loam_alignment) {
      config = dense_mapping::Config::forLoam();
    } else {
      config = dense_mapping::Config::fromGflags();
    }

    if (!dense_mapping::addDenseMappingConstraintsToMap(
            config, missions_to_process, map.get())) {
      LOG(ERROR) << "[MaplabServerNode] Adding dense mapping constraints "
                 << "encountered an error!";
    }
  }
#endif

  // Submap Optimization
  //////////////////////
  {
    {
      std::lock_guard<std::mutex> status_lock(running_submap_process_mutex_);
      running_submap_process_[submap_process.map_hash] = "optimization";
    }
    const vi_map::MissionIdSet missions_to_optimize(
        missions_to_process.begin(), missions_to_process.end());
    // We only want to get these once, such that if the gflags get modified
    // later the optimization settings for the submaps remain the same.
    map_optimization::ViProblemOptions options =
        map_optimization::ViProblemOptions::initFromGFlags();
    map_optimization::VIMapOptimizer optimizer(
        nullptr /*no plotter for optimization*/,
        false /*signal handler enabled*/);
    optimizer.optimize(options, missions_to_optimize, map.get());
  }

  // Remove processing status of submap
  {
    std::lock_guard<std::mutex> status_lock(running_submap_process_mutex_);
    running_submap_process_.erase(submap_process.map_hash);
  }
}

void MaplabServerNode::registerStatusCallback(
    std::function<void(const std::string&)> callback) {
  CHECK(callback);
  std::lock_guard<std::mutex> lock(mutex_);

  status_publisher_callback_ = callback;
}

void MaplabServerNode::publishDenseMap() {
  if (!map_manager_.hasMap(kMergedMapKey)) {
    return;
  }
  vi_map::VIMapManager::MapReadAccess map =
      map_manager_.getMapReadAccess(kMergedMapKey);
  std::unordered_map<std::string, vi_map::MissionIdList>
      robot_to_mission_id_map;
  {
    std::lock_guard<std::mutex> lock(robot_to_mission_id_map_mutex_);
    for (const auto& kv : mission_id_to_robot_map_) {
      if (map->hasMission(kv.first)) {
        robot_to_mission_id_map[kv.second].push_back(kv.first);
      }
    }
  }
  visualization::visualizeReprojectedDepthResourcePerRobot(
      static_cast<backend::ResourceType>(
          FLAGS_maplab_server_dense_map_resource_type),
      robot_to_mission_id_map, *map);
}

bool MaplabServerNode::deleteMission(
    const std::string& partial_mission_id_string, std::string* status_message) {
  CHECK_NOTNULL(status_message);

  std::lock_guard<std::mutex> lock(mutex_);

  std::stringstream ss;

  const uint32_t kMinMissionIdHashLength = 4u;
  const uint32_t partial_mission_id_string_size =
      partial_mission_id_string.size();

  if (partial_mission_id_string_size < kMinMissionIdHashLength) {
    ss << "Mission id hash is too short (length "
       << std::to_string(partial_mission_id_string_size)
       << " is smaller than 4)";
    *status_message = ss.str();
    LOG(ERROR) << "[MaplabServerNode] " << *status_message;
    return false;
  }

  // Retrieve full mission id.
  uint32_t num_matching_missions = 0u;
  vi_map::MissionId mission_to_delete;
  std::string robot_name_of_mission;
  {
    std::lock_guard<std::mutex> lock(robot_to_mission_id_map_mutex_);
    for (const auto& kv : mission_id_to_robot_map_) {
      const std::string mission_id_string = kv.first.hexString();
      if (mission_id_string.substr(0, partial_mission_id_string_size) ==
          partial_mission_id_string) {
        mission_to_delete = kv.first;
        robot_name_of_mission = kv.second;
        ++num_matching_missions;
      }
    }
  }

  if (num_matching_missions == 0u) {
    ss << "No mission matches the provided (partial) mission id hashid hash "
       << "('" << partial_mission_id_string << "')";
    *status_message = ss.str();
    LOG(ERROR) << "[MaplabServerNode] " << *status_message;
    return false;
  }

  if (num_matching_missions > 1u) {
    ss << "Multiple missions are matching the provided (partial) mission id "
       << "hashid hash ('" << partial_mission_id_string_size
       << "'). Try providing the full hash.";
    *status_message = ss.str();
    LOG(ERROR) << "[MaplabServerNode] " << *status_message;
    return false;
  }
  CHECK_EQ(num_matching_missions, 1u);
  CHECK(mission_to_delete.isValid());

  // Blacklist the mission, this will delete it at the end of the merging
  // iteration and prevent subsequent submap updates of this mission from
  // being merged.
  {
    std::lock_guard<std::mutex> lock(blacklisted_missions_mutex_);
    blacklisted_missions_[mission_to_delete] = robot_name_of_mission;

    ss << "Will delete and blacklist mission " << mission_to_delete.hexString();
    *status_message = ss.str();
    LOG(INFO) << "[MaplabServerNode] " << *status_message;
    return true;
  }
}

bool MaplabServerNode::deleteAllRobotMissions(
    const std::string& robot_name, std::string* status_message) {
  CHECK_NOTNULL(status_message);
  std::lock_guard<std::mutex> lock(mutex_);

  std::stringstream ss;

  if (robot_name.empty()) {
    ss << "Robot name is empty, cannot find associated missions to delete "
       << "them!";
    *status_message = ss.str();
    LOG(ERROR) << "[MaplabServerNode] " << *status_message;
    return false;
  }

  // Retrieve all missions associated with this robot.
  uint32_t num_matching_missions = 0u;
  std::unordered_set<vi_map::MissionId> missions_to_delete;
  {
    std::lock_guard<std::mutex> lock(robot_to_mission_id_map_mutex_);
    for (const auto& kv : mission_id_to_robot_map_) {
      if (kv.second == robot_name) {
        CHECK(kv.first.isValid());
        missions_to_delete.insert(kv.first);
        ++num_matching_missions;
      }
    }
  }

  if (num_matching_missions == 0u) {
    ss << "No mission matches the provided robot name "
       << "('" << robot_name << "')";
    *status_message = ss.str();
    LOG(ERROR) << "[MaplabServerNode] " << *status_message;
    return false;
  }

  // Blacklist the mission, this will delete it at the end of the merging
  // iteration and prevent subsequent submap updates of this mission from
  // being merged.
  {
    std::lock_guard<std::mutex> lock(blacklisted_missions_mutex_);
    ss << "Will delete and blacklist all missions of robot " << robot_name
       << ": ";
    for (const vi_map::MissionId& mission_to_delete : missions_to_delete) {
      *status_message += mission_to_delete.hexString() + " ";
      blacklisted_missions_[mission_to_delete] = robot_name;
    }
    *status_message = ss.str();
    LOG(INFO) << "[MaplabServerNode] " << *status_message;
    return true;
  }
}

bool MaplabServerNode::deleteBlacklistedMissions() {
  if (!map_manager_.hasMap(kMergedMapKey)) {
    return false;
  }
  uint32_t num_missions_in_merged_map_after_deletion;
  {
    vi_map::VIMapManager::MapWriteAccess merged_map =
        map_manager_.getMapWriteAccess(kMergedMapKey);

    // Make copy of blacklisted missions to avoid repeatedly locking a
    // potentially changing blacklist.
    std::unordered_map<vi_map::MissionId, std::string>
        blacklisted_missions_copy;
    {
      std::lock_guard<std::mutex> lock(blacklisted_missions_mutex_);
      if (blacklisted_missions_.empty()) {
        // Nothing todo here.
        return true;
      }
      blacklisted_missions_copy = blacklisted_missions_;
    }

    // Actually delete the mission from the merge map, if present.

    vi_map::MissionIdList mission_ids;
    merged_map->getAllMissionIds(&mission_ids);

    for (const vi_map::MissionId& mission_id : mission_ids) {
      CHECK(mission_id.isValid());
      const bool mission_is_blacklisted =
          blacklisted_missions_copy.count(mission_id) > 0u;
      if (!mission_is_blacklisted) {
        continue;
      }

      LOG(INFO) << "[MaplabServerNode] Deleting blacklisted mission "
                << mission_id << " from the merged map.";
      merged_map->removeMission(mission_id, true /*remove baseframe*/);
    }

    // Cleanup bookeeping (robot to mission, mission to robot).
    {
      std::lock_guard<std::mutex> lock(robot_to_mission_id_map_mutex_);

      for (const auto& blacklisted_mission_id_and_robot_name :
           blacklisted_missions_copy) {
        const vi_map::MissionId& blacklisted_mission_id =
            blacklisted_mission_id_and_robot_name.first;
        const std::string& robot_name =
            blacklisted_mission_id_and_robot_name.second;

        // Check mission to robot map.
        if (mission_id_to_robot_map_.count(blacklisted_mission_id) > 0u) {
          // Copy intended, to avoid invaliding the refrence when deleting the
          // element.
          const std::string robot_name =
              mission_id_to_robot_map_[blacklisted_mission_id];
          mission_id_to_robot_map_.erase(blacklisted_mission_id);
        }

        // Check robot to robot mission info.
        RobotMissionInformation& robot_mission_info =
            robot_to_mission_id_map_[robot_name];
        auto it = robot_mission_info.mission_ids_with_baseframe_status.begin();
        while (it !=
               robot_mission_info.mission_ids_with_baseframe_status.end()) {
          if (it->first == blacklisted_mission_id) {
            it = robot_mission_info.mission_ids_with_baseframe_status.erase(it);
            continue;
          }
          ++it;
        }

        // If this was the only/last mission of that robot, remove the entry and
        // also publish an empty point cloud to the dense map topic.
        if (robot_mission_info.mission_ids_with_baseframe_status.empty()) {
          robot_to_mission_id_map_.erase(robot_name);

          std::unordered_map<std::string, vi_map::MissionIdList>
              empty_robot_mission_id_list;
          empty_robot_mission_id_list[robot_name] = vi_map::MissionIdList();
          visualization::visualizeReprojectedDepthResourcePerRobot(
              static_cast<backend::ResourceType>(
                  FLAGS_maplab_server_dense_map_resource_type),
              empty_robot_mission_id_list, *merged_map);
        }
      }
    }  // Limits the scope of the lock on the robot to mission id bookkeeping
    num_missions_in_merged_map_after_deletion = merged_map->numMissions();
  }  // Limits the scope of the lock on the merged map, such that it can
     // be deleted down below.
  // If we deleted all of the missions, we need to reset the state of the merged
  // map.
  if (num_missions_in_merged_map_after_deletion == 0u) {
    LOG(INFO) << "[MaplabServerNode] Merged map is empty after deleting "
              << "mission, delete merged map as well.";
    map_manager_.deleteMap(kMergedMapKey);

    // Return false to reset the 'received_first_submap' variable.
    return false;
  }
  return true;
}

bool MaplabServerNode::getDenseMapInRange(
    const backend::ResourceType resource_type, const Eigen::Vector3d& center_G,
    const double radius_m, resources::PointCloud* point_cloud_G) {
  CHECK_NOTNULL(point_cloud_G);

  std::lock_guard<std::mutex> lock(mutex_);

  depth_integration::IntegrationFunctionPointCloudMaplab integration_function =
      [&point_cloud_G](
          const aslam::Transformation& T_G_S,
          const resources::PointCloud& points_S) {
        point_cloud_G->appendTransformed(points_S, T_G_S);
      };

  // Select within a radius.
  depth_integration::ResourceSelectionFunction get_resources_in_radius =
      [&radius_m, &center_G](
          const int64_t /*timestamp_ns*/,
          const aslam::Transformation& T_G_S) -> bool {
    return (T_G_S.getPosition() - center_G).norm() < radius_m;
  };

  vi_map::VIMapManager::MapReadAccess map =
      map_manager_.getMapReadAccess(kMergedMapKey);
  vi_map::MissionIdList mission_ids;
  map->getAllMissionIds(&mission_ids);

  depth_integration::integrateAllDepthResourcesOfType(
      mission_ids, resource_type,
      false /*use_undistorted_camera_for_depth_maps*/, *map,
      integration_function, get_resources_in_radius);

  return true;
}

}  // namespace maplab<|MERGE_RESOLUTION|>--- conflicted
+++ resolved
@@ -786,11 +786,7 @@
         map_optimization::ViProblemOptions::initFromGFlags();
 
     // Restore previous trust region.
-<<<<<<< HEAD
-    if (FLAGS_maplab_server_preserve_trust_region_radius_across_merging_iterations) {  //NOLINT
-=======
     if (FLAGS_maplab_server_preserve_trust_region_radius_across_merging_iterations) {  // NOLINT
->>>>>>> 9568d0e1
       // Reset the trust region if N submaps have been added in the meantime.
       const uint32_t num_submaps_merged = total_num_merged_submaps_.load();
       const uint32_t num_submaps_since_reset =
@@ -893,11 +889,7 @@
         map_optimization::ViProblemOptions::initFromGFlags();
 
     // Restore previous trust region.
-<<<<<<< HEAD
-    if (FLAGS_maplab_server_preserve_trust_region_radius_across_merging_iterations) {  //NOLINT
-=======
     if (FLAGS_maplab_server_preserve_trust_region_radius_across_merging_iterations) {  // NOLINT
->>>>>>> 9568d0e1
       // Reset the trust region if N submaps have been added in the meantime.
       const uint32_t num_submaps_merged = total_num_merged_submaps_.load();
       const uint32_t num_submaps_since_reset =
