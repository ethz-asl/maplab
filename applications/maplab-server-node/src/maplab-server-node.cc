--- conflicted
+++ resolved
@@ -1563,47 +1563,27 @@
     // mission and uses point cloud registration algorithms to derive relative
     // constraints. These are added as loop closures between vertices.
 #if __GNUC__ > 5
-<<<<<<< HEAD
     if (FLAGS_maplab_server_enable_lidar_loop_closure) {
       {
         std::lock_guard<std::mutex> status_lock(running_submap_process_mutex_);
         running_submap_process_[submap_process.map_hash] = "lidar loop closure";
       }
       bool perform_llc = true;
-      if (FLAGS_maplab_server_min_distance_m_before_llc > 0.0) {
+      if (FLAGS_dm_candidate_search_min_vertex_mission_distance > 0.0) {
         perform_llc = map.get()->isMaxDistanceLargerThan(
-            submap_mission_id, FLAGS_maplab_server_min_distance_m_before_llc);
+            submap_mission_id,
+            FLAGS_dm_candidate_search_min_vertex_mission_distance);
       }
       if (perform_llc) {
         const dense_mapping::Config config =
-            dense_mapping::Config::fromGflags();
+            FLAGS_dm_candidate_alignment_use_incremental_submab_alignment
+                ? dense_mapping::Config::forIncrementalSubmapAlignment()
+                : dense_mapping::Config::fromGflags();
         if (!dense_mapping::addDenseMappingConstraintsToMap(
                 config, missions_to_process, map.get())) {
           LOG(ERROR) << "[MaplabServerNode] Adding dense mapping constraints "
                      << "encountered an error!";
         }
-=======
-  if (FLAGS_maplab_server_enable_lidar_loop_closure) {
-    {
-      std::lock_guard<std::mutex> status_lock(running_submap_process_mutex_);
-      running_submap_process_[submap_process.map_hash] = "lidar loop closure";
-    }
-    bool perform_llc = true;
-    if (FLAGS_dm_candidate_search_min_vertex_mission_distance > 0.0) {
-      perform_llc = map.get()->isMaxDistanceLargerThan(
-          submap_mission_id,
-          FLAGS_dm_candidate_search_min_vertex_mission_distance);
-    }
-    if (perform_llc) {
-      const dense_mapping::Config config =
-          FLAGS_dm_candidate_alignment_use_incremental_submab_alignment
-              ? dense_mapping::Config::forIncrementalSubmapAlignment()
-              : dense_mapping::Config::fromGflags();
-      if (!dense_mapping::addDenseMappingConstraintsToMap(
-              config, missions_to_process, map.get())) {
-        LOG(ERROR) << "[MaplabServerNode] Adding dense mapping constraints "
-                   << "encountered an error!";
->>>>>>> 53b77028
       }
     }
 #endif
