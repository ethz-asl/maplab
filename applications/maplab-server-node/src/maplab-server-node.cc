#include "maplab-server-node/maplab-server-node.h"

#if __GNUC__ > 5
#include <dense-mapping/dense-mapping.h>
#endif
#include <depth-integration/depth-integration.h>

#include <aslam/common/timer.h>
#include <gflags/gflags.h>
#include <glog/logging.h>
#include <landmark-triangulation/pose-interpolator.h>
#include <map-anchoring/map-anchoring.h>
#include <map-optimization/outlier-rejection-solver.h>
#include <map-optimization/solver-options.h>
#include <map-optimization/vi-map-optimizer.h>
#include <map-optimization/vi-optimization-builder.h>
#include <maplab-common/eigen-proto.h>
#include <maplab-common/file-system-tools.h>
#include <maplab-common/proto-serialization-helper.h>
#include <maplab-common/sigint-breaker.h>
#include <maplab-common/threading-helpers.h>
#include <signal.h>
#include <sparse-graph/partitioners/all-partitioner.h>
#include <sparse-graph/partitioners/lidar-partitioner.h>
#include <vi-map-basic-plugin/vi-map-basic-plugin.h>
#include <vi-map-data-import-export/export-vertex-data.h>
#include <vi-map-helpers/vi-map-landmark-quality-evaluation.h>
#include <vi-map-helpers/vi-map-manipulation.h>
#include <vi-map/landmark-quality-metrics.h>
#include <vi-map/sensor-utils.h>

#include <atomic>
#include <memory>
#include <string>

DECLARE_bool(ros_free);
DECLARE_uint64(vi_map_landmark_quality_min_observers);

DEFINE_int32(
    maplab_server_submap_loading_thread_pool_size, 4,
    "Number of threads used to load and pre-process incoming submaps. These "
    "threads are different from the one thread that is merging and optimizing "
    "the global map.");

DEFINE_string(
    maplab_server_merged_map_folder, "",
    "Where the finished/intermediate maps should be stored. Not optional.");

DEFINE_string(
    maplab_server_resource_folder, "",
    "Where the resources of the merged map should be stored, if empty, the "
    "standard map resource folder is used.");

DEFINE_int32(
    maplab_server_backup_interval_s, 300,
    "Create a backup of the current map every n seconds. 0 = no backups.");

DEFINE_bool(
    maplab_server_remove_outliers_in_absolute_pose_constraints, true,
    "If enabled, the submap processing will after optimization run "
    "RANSAC LSQ on the absolute pose constraints to remove outliers.");

DEFINE_bool(
    maplab_server_set_first_robot_map_baseframe_to_known, true,
    "If enabled, the first mission to be added to the global map will server "
    "as the anchor and it's baseframe will be set to know.");

DEFINE_int32(
    maplab_server_dense_map_resource_type, 21,
    "Type of resources that are used to compose the dense map, options are ["
    "kRawDepthMap = 8, kOptimizedDepthMap = 9, kPointCloudXYZ = 16, "
    "kPointCloudXYZRGBN = 17, kVoxbloxOccupancyMap = 20, kPointCloudXYZI = "
    "21]");

DEFINE_bool(
    maplab_server_stationary_submaps_fix_with_lc_edge, false,
    "If enabled, a simple check will be performed to determine if a submap is "
    "stationary and if it is, the first and last vertex will be constrained "
    "with a lc edge.");

DEFINE_double(
    maplab_stationary_submaps_max_translation_m, 0.10,
    "Maximum translation [m] between first vertex and every other vertex in a "
    "submap to consider it stationary.");

DEFINE_double(
    maplab_stationary_submaps_max_rotation_rad, 0.15,
    "Maximum angle [rad] between first vertex and every other vertex in a "
    "submap to consider it stationary.");

DEFINE_int32(
    maplab_server_reset_trust_region_radius_every_nth_submap, 0,
    "If > 0, resets the trust region radius to the default initial value every "
    "N submap that is merged into the global map.");

DEFINE_bool(
    maplab_server_reset_trust_region_radius_if_new_robot, true,
    "If enabled and a new robot has started streaming to the maplab server we "
    "reset the trust region radius to the default initial value.");

DEFINE_bool(
    maplab_server_preserve_trust_region_radius_across_merging_iterations, true,
    "If enabled, the trust regions of the last iteration is used as initial "
    "trust region for the next time the global optimization is run.");

DEFINE_bool(
    maplab_server_enable_visual_loop_closure, true,
    "If enabled, visual loop closure is used to derrive constraints within and "
    "across missions.");

DEFINE_bool(
    maplab_server_enable_visual_loop_closure_based_map_anchoring, true,
    "If enabled, visual loop closure is used to rigidly align missions with "
    "unkown baseframe to missions anchored missions.");

DEFINE_bool(
    maplab_server_enable_lidar_loop_closure, false,
    "If enabled, lidar loop closure & mapping is used to derrive constraints "
    "within and across missions.");

DEFINE_bool(
    maplab_server_enable_sparse_graph_computation, false,
    "If enabled, the mapping server will build and publish the sparse graph.");

DEFINE_bool(
    maplab_server_enable_visualization, true,
    "If enabled, the mapping server will publish the results.");

DEFINE_double(
    maplab_server_min_distance_m_before_llc, 1.,
    "If greater than 0, lidar loop closure is only performed for missions with"
    "max distance larger than this.");

DEFINE_int32(
    maplab_server_perform_global_admc_every_nth, -1,
    "If enabled, the global LiDAR LC search will be performed every nth map "
    "merging iterations.");

DEFINE_string(
    maplab_server_initial_map_path, "",
    "If not empty, the server will be initialized with the map at this path.");

DEFINE_bool(
    maplab_server_clear_at_status_print, true,
    "If true, the terminal output will be cleared at every status print.");

namespace maplab {
MaplabServerNode::MaplabServerNode()
    : submap_loading_thread_pool_(
          FLAGS_maplab_server_submap_loading_thread_pool_size),
      plotter_(nullptr),
      shut_down_requested_(false),
      merging_thread_busy_(false),
      running_merging_process_(""),
      duration_last_merging_loop_s_(0.0),
      optimization_trust_region_radius_(FLAGS_ba_initial_trust_region_radius),
      received_first_submap_(false),
      total_num_merged_submaps_(0u),
      time_of_last_map_backup_s_(0.0),
      is_running_(false),
      update_sparse_graph_(false),
      initial_map_path_(FLAGS_maplab_server_initial_map_path) {
  if (!FLAGS_ros_free) {
    visualization::RVizVisualizationSink::init();
    plotter_.reset(new visualization::ViwlsGraphRvizPlotter);
  }
}

MaplabServerNode::~MaplabServerNode() {
  if (is_running_) {
    shutdown();
  }
}

void MaplabServerNode::start(const bool load_previous_state) {
  std::lock_guard<std::mutex> lock(mutex_);
  LOG(INFO) << "[MaplabServerNode] Starting...";

  if (shut_down_requested_.load()) {
    LOG(ERROR)
        << "[MaplabServerNode] Cannot start node (again), a shutdown has "
        << "already been requrested!";
    return;
  }

  if (load_previous_state) {
    if (!initial_map_path_.empty()) {
      CHECK(map_manager_.loadMapFromFolder(initial_map_path_, kMergedMapKey));
      CHECK(loadRobotMissionsInfo());
      received_first_submap_ = true;
    } else {
      LOG(ERROR) << "[MaplabServerNode] Cannot restore previous state since no"
                    " initial map path was given.";
    }
  }

  LOG(INFO) << "[MaplabServerNode] launching MapMerging thread...";

  submap_merging_thread_ = std::thread([this]() {
    // Loop until shutdown is requested.
    while (!shut_down_requested_.load()) {
      timing::TimerImpl map_merging_timer("map-merging");

      // Delete blacklisted submap mission, if no missions remain in the merged
      // map, it will return false and therefore reset the
      // 'received_first_submap' variable.
      received_first_submap_ =
          received_first_submap_.load() & deleteBlacklistedMissions();

      std::vector<std::string> all_map_keys;
      map_manager_.getAllMapKeys(&all_map_keys);
      // List all loaded maps.
      if (VLOG_IS_ON(1) && !all_map_keys.empty()) {
        std::stringstream ss;
        ss << "[MaplabServerNode] MapMerging - Loaded maps ("
           << all_map_keys.size() << " total):";
        std::sort(all_map_keys.begin(), all_map_keys.end());
        for (const std::string& key : all_map_keys) {
          ss << "\n  " << key;
        }
        VLOG(1) << ss.str();
      }

      if (!received_first_submap_.load() && all_map_keys.empty()) {
        VLOG(1) << "[MaplabServerNode] MapMerging - waiting for first "
                   "submap to be loaded...";

        map_merging_timer.Discard();

        std::this_thread::sleep_for(
            std::chrono::seconds(kSecondsToSleepBetweenAttempts));
        continue;
      }

      merging_thread_busy_ = true;

      received_first_submap_ =
          received_first_submap_.load() | appendAvailableSubmaps();

      if (received_first_submap_.load()) {
        VLOG(3) << "[MaplabServerNode] MapMerging - processing global map "
                << "with key '" << kMergedMapKey << "'";

        runOneIterationOfMapMergingAlgorithms();
        publishDenseMap();

        publishMostRecentVertexPoseAndCorrection();

        saveMapEveryInterval();

        replacePublicMap();

        duration_last_merging_loop_s_.store(map_merging_timer.Stop());
      } else {
        map_merging_timer.Discard();
      }

      merging_thread_busy_ = false;
      std::this_thread::sleep_for(
          std::chrono::seconds(kSecondsToSleepBetweenAttempts));
    }
  });

  LOG(INFO) << "[MaplabServerNode] launching Status thread...";

  status_thread_ = std::thread([this]() {
    // Loop until shutdown is requested.
    while (!shut_down_requested_.load()) {
      printAndPublishServerStatus();
      std::this_thread::sleep_for(
          std::chrono::seconds(kSecondsToSleepBetweenStatus));
    }
  });

  is_running_ = true;
  LOG(INFO) << "[MaplabServerNode] MapMerging - thread launched.";
}

void MaplabServerNode::shutdown() {
  std::lock_guard<std::mutex> lock(mutex_);
  LOG(INFO) << "[MaplabServerNode] Shutting down...";
  shut_down_requested_.store(true);

  try {
    LOG(INFO) << "[MaplabServerNode] Stopping MapMerging thread...";
    if (submap_merging_thread_.joinable()) {
      submap_merging_thread_.join();
    }
    LOG(INFO) << "[MaplabServerNode] Done stopping MapMerging thread.";
  } catch (std::exception& e) {
    LOG(ERROR) << "Unable to stop map merging thread: " << e.what();
  }

  try {
    LOG(INFO) << "[MaplabServerNode] Stopping SubmapProcessing threads...";
    submap_loading_thread_pool_.stop();
    submap_loading_thread_pool_.waitForEmptyQueue();
    LOG(INFO) << "[MaplabServerNode] Done stopping SubmapProcessing threads.";
  } catch (std::exception& e) {
    LOG(ERROR) << "Unable to stop map submap processing threads: " << e.what();
  }

  try {
    LOG(INFO) << "[MaplabServerNode] Stopping Status thread...";
    if (status_thread_.joinable()) {
      status_thread_.join();
    }
    LOG(INFO) << "[MaplabServerNode] Done stopping Status thread.";
  } catch (std::exception& e) {
    LOG(ERROR) << "Unable to stop status thread: " << e.what();
  }

  is_running_ = false;
}

bool MaplabServerNode::saveMap(const std::string& path) {
  std::lock_guard<std::mutex> lock(save_map_mutex_);
  LOG(INFO) << "[MaplabServerNode] Saving map to '" << path << "'.";
  if (map_manager_.hasMap(kMergedMapKey)) {
    return map_manager_.saveMapToFolder(
        kMergedMapKey, path, vi_map::parseSaveConfigFromGFlags());
  } else {
    return false;
  }
}

bool MaplabServerNode::isSubmapBlacklisted(const std::string& map_key) {
  CHECK(map_manager_.hasMap(map_key));

  vi_map::MissionId submap_mission_id;
  {
    vi_map::VIMapManager::MapReadAccess submap =
        map_manager_.getMapReadAccess(map_key);
    CHECK_EQ(submap->numMissions(), 1u);
    submap_mission_id = submap->getIdOfFirstMission();
  }

  bool mission_is_blacklisted = false;
  {
    std::lock_guard<std::mutex> lock(blacklisted_missions_mutex_);
    mission_is_blacklisted =
        blacklisted_missions_.count(submap_mission_id) > 0u;
  }
  if (mission_is_blacklisted) {
    return true;
  }
  return false;
}

bool MaplabServerNode::loadAndProcessMissingSubmaps(
    const std::unordered_map<std::string, std::vector<std::string>>&
        robot_to_submap_paths) {
  std::lock_guard<std::mutex> lock(submap_callback_mutex_);
  std::lock_guard<std::mutex> submap_queue_lock(submap_processing_queue_mutex_);
  std::lock_guard<std::mutex> robot_lock(robot_to_mission_id_map_mutex_);
  // We have to compare which submaps are already included in the merged map
  // and which ones have to be loaded.
  for (auto it = robot_to_submap_paths.cbegin();
       it != robot_to_submap_paths.cend(); ++it) {
    const std::string& robot_name = it->first;
    for (std::string submap_path : it->second) {
      const size_t map_hash = std::hash<std::string>{}(submap_path);
      const std::string map_key = robot_name + "_" + std::to_string(map_hash);

      // If the submap is already queued for processing we continue.
      const bool already_included_in_submap_queue =
          std::find_if(
              submap_processing_queue_.cbegin(),
              submap_processing_queue_.cend(),
              [&map_key](const SubmapProcess& process) {
                return process.map_key == map_key;
              }) != submap_processing_queue_.cend();

      if (already_included_in_submap_queue) {
        continue;
      }

      bool already_included_in_map = false;
      auto robot_mission_info = robot_to_mission_id_map_.find(robot_name);
      // If the robot is not present in the merged map, this means we have to
      // load and process all submaps of this robot.
      if (robot_mission_info != robot_to_mission_id_map_.cend()) {
        already_included_in_map =
            std::find_if(
                robot_mission_info->second.mission_ids_to_submap_keys.cbegin(),
                robot_mission_info->second.mission_ids_to_submap_keys.cend(),
                [&map_key](const auto& mission_it) {
                  // If the submap key is already included, continue. Otherwise
                  // load and process the new submap.
                  return std::find(
                             mission_it.second.cbegin(),
                             mission_it.second.cend(),
                             map_key) != mission_it.second.cend();
                }) !=
            robot_mission_info->second.mission_ids_to_submap_keys.cend();
      }

      if (already_included_in_map) {
        continue;
      }

      common::simplifyPath(&submap_path);
      if (!common::pathExists(submap_path)) {
        LOG(ERROR) << "[MaplabServer] Received map notification for robot '"
                   << robot_name << "' and local map folder '" << submap_path
                   << "', but the folder does not exist!";
        continue;
      }
      loadAndProcessSubmap(robot_name, submap_path);
    }
  }
  return true;
}

bool MaplabServerNode::loadAndProcessSubmap(
    const std::string& robot_name, const std::string& submap_path) {
  CHECK(!submap_path.empty());
  CHECK(!robot_name.empty());

  if (shut_down_requested_.load()) {
    LOG(WARNING) << "[MaplabServerNode] shutdown was requested, will ignore "
                 << " SubmapProcessing thread for submap at '" << submap_path
                 << "'.";
    return false;
  }

  VLOG(1) << "[MaplabServerNode] launching SubmapProcessing thread for "
          << "submap at '" << submap_path << "'.";

  submap_processing_queue_.emplace_back();

  SubmapProcess& submap_process = submap_processing_queue_.back();
  submap_process.path = submap_path;
  submap_process.robot_name = robot_name;
  submap_process.map_hash = std::hash<std::string>{}(submap_path);
  submap_process.map_key =
      submap_process.robot_name + "_" + std::to_string(submap_process.map_hash);

  // Start a thread that loads the map and updates the submap entry in the
  // queue when done. The submap mutex will be released in the meantime,
  // such that submaps that arrive later can be loaded and processed in
  // parallel.
  const size_t kSubmapLoadingExclusivityGroup =
      // std::hash<std::string>{}(submap_process.robot_name);
      aslam::ThreadPool::kGroupdIdNonExclusiveTask;
  submap_loading_thread_pool_.enqueueOrdered(
      kSubmapLoadingExclusivityGroup, [&submap_process, this]() {
        std::lock_guard<std::mutex> submap_process_lock(submap_process.mutex);

        timing::TimerImpl submap_processing_timer("submap_processing");

        VLOG(3) << "[MaplabServerNode] SubmapProcessing - loading and "
                << "processing submap from '" << submap_process.path << "'...";

        {
          std::lock_guard<std::mutex> status_lock(
              running_submap_process_mutex_);
          running_submap_process_[submap_process.map_hash] = "loading";
        }

        // TODO(mfehr): Make this more robust: in case of a submap failing to
        // load (submap is lost), treat subsequent submaps of the same robot
        // as new trajectory and start a new mission.

        if (map_manager_.hasMap(submap_process.map_key)) {
          // NOTE: this has never happened so far and should lead to an
          // immediate check fail, but in the interest of not loosing this
          // submap we will handle this softly.
          const std::string old_key = submap_process.map_key;
          submap_process.map_key += "_something_is_fishy";
          LOG(ERROR)
              << "[MaplabServerNode] There is already a map with this map "
              << "key in storage, something went wrong! key '" << old_key
              << "'. Changing the key to: '" << submap_process.map_key << "'.";
        }
        CHECK(map_manager_.loadMapFromFolder(
            submap_process.path, submap_process.map_key));

        submap_process.is_loaded = true;

        VLOG(3) << "[MaplabServerNode] SubmapProcessing - finished loading "
                   "submap with key '"
                << submap_process.map_key << "', starts processing...";

        if (isSubmapBlacklisted(submap_process.map_key)) {
          LOG(WARNING) << "[MaplabServerNode] SubmapProcessing - received a "
                          "blacklisted submap, skip processing...";

          {
            std::lock_guard<std::mutex> status_lock(
                running_submap_process_mutex_);
            running_submap_process_[submap_process.map_hash] = "blacklisted";
          }

          // We skip the processing part, the merging thread will then discard
          // the submap.
          submap_process.is_processed = true;
          return true;
        }

        runSubmapProcessing(submap_process);

        submap_process.is_processed = true;

        VLOG(3) << "[MaplabServerNode] SubmapProcessing - finished processing "
                   "submap with key '"
                << submap_process.map_key << "'.";
        return true;
      });

  VLOG(1) << "[MaplabServerNode] SubmapProcessing - thread launched.";
  return true;
}

bool MaplabServerNode::saveMap() {
  std::lock_guard<std::mutex> lock(save_map_mutex_);
  if (FLAGS_maplab_server_merged_map_folder.empty()) {
    LOG(ERROR) << "[MaplabServerNode] Cannot save map because "
                  "--maplab_server_merged_map_folder is empty!";
    return false;
  }

  LOG(INFO) << "[MaplabServerNode] Saving map to '"
            << FLAGS_maplab_server_merged_map_folder << "'.";
  if (map_manager_.hasMap(kMergedMapKey)) {
    auto config = vi_map::parseSaveConfigFromGFlags();
    const bool save_map = map_manager_.saveMapToFolder(
        kMergedMapKey, FLAGS_maplab_server_merged_map_folder, config);
<<<<<<< HEAD
    return save_map & saveRobotMissionsInfo(config);
=======
    save_map &= saveRobotMissionsInfo(config);
    save_map &= saveRobotTrajectories();
    return save_map;
>>>>>>> 7e5b8e08
  } else {
    return false;
  }
}

void MaplabServerNode::visualizeMap() {
  if (!FLAGS_maplab_server_enable_visualization) {
    return;
  }
  std::lock_guard<std::mutex> lock(mutex_);
  if (plotter_) {
    if (map_manager_.hasMap(kMergedMapPublicKey)) {
      vi_map::VIMapManager::MapReadAccess map =
          map_manager_.getMapReadAccess(kMergedMapPublicKey);
      plotter_->visualizeMap(*map);
    } else {
      LOG(WARNING) << "[MaplabServerNode] Could not visualize merged map, as "
                      "it doesn't exist yet!";
    }
  } else {
    LOG(WARNING) << "[MaplabServerNode] No plotter was added to the maplab "
                 << "server node, cannot visualize map!";
  }
}

MaplabServerNode::MapLookupStatus MaplabServerNode::mapLookup(
    const std::string& robot_name, const vi_map::SensorType sensor_type,
    const int64_t timestamp_ns, const Eigen::Vector3d& p_S,
    Eigen::Vector3d* p_G, Eigen::Vector3d* sensor_p_G) const {
  CHECK_NOTNULL(p_G);
  CHECK_NOTNULL(sensor_p_G);

  std::lock_guard<std::mutex> lock(mutex_);

  if (!map_manager_.hasMap(kMergedMapPublicKey)) {
    LOG(WARNING)
        << "[MaplabServerNode] Received map lookup but merged map does not "
           "exist yet!";
    return MapLookupStatus::kPoseNotAvailableYet;
  }
  if (robot_name.empty()) {
    LOG(WARNING)
        << "[MaplabServerNode] Received map lookup with empty robot name!";
    return MapLookupStatus::kNoSuchMission;
  }
  if (timestamp_ns < 0) {
    LOG(WARNING)
        << "[MaplabServerNode] Received map lookup with invalid timestamp: "
        << timestamp_ns << "ns";
    return MapLookupStatus::kPoseNeverAvailable;
  }

  vi_map::MissionId submap_mission_id;
  const landmark_triangulation::PoseInterpolator pose_interpolator;
  vi_map::VIMapManager::MapReadAccess map =
      map_manager_.getMapReadAccess(kMergedMapPublicKey);
  {
    std::lock_guard<std::mutex> lock(robot_to_mission_id_map_mutex_);
    if (robot_to_mission_id_map_.count(robot_name) == 0u) {
      LOG(WARNING) << "[MaplabServerNode] Received map lookup with invalid "
                      "robot name: "
                   << robot_name;
      return MapLookupStatus::kNoSuchMission;
    }

    const RobotMissionInformation& robot_info =
        robot_to_mission_id_map_.at(robot_name);

    bool mission_found = false;
    for (auto& mission_info : robot_info.mission_ids_with_baseframe_status) {
      submap_mission_id = mission_info.first;
      if (!submap_mission_id.isValid()) {
        continue;
      }
      // This can happen if the mission was added to the map with key
      // kMergedMapKey but is not yet included in the map with key
      // kMergedMapPublicKey.
      if (!map->hasMission(submap_mission_id)) {
        continue;
      }
      landmark_triangulation::VertexToTimeStampMap vertex_to_time_map;
      int64_t min_timestamp_ns;
      int64_t max_timestamp_ns;
      pose_interpolator.getVertexToTimeStampMap(
          *map, submap_mission_id, &vertex_to_time_map, &min_timestamp_ns,
          &max_timestamp_ns);
      if (timestamp_ns > max_timestamp_ns) {
        if (submap_mission_id ==
            robot_info.mission_ids_with_baseframe_status.front().first) {
          LOG(WARNING) << "[MaplabServerNode] Received map lookup with "
                          "timestamp that is not yet available: "
                       << aslam::time::timeNanosecondsToString(timestamp_ns)
                       << " - most recent map time: "
                       << aslam::time::timeNanosecondsToString(
                              max_timestamp_ns);
          return MapLookupStatus::kPoseNotAvailableYet;
        }
      } else if (timestamp_ns < min_timestamp_ns) {
        if (submap_mission_id ==
            robot_info.mission_ids_with_baseframe_status.back().first) {
          LOG(WARNING)
              << "[MaplabServerNode] Received map lookup with "
                 "timestamp that is before the selected robot mission, this "
                 "position will never be available: "
              << aslam::time::timeNanosecondsToString(timestamp_ns)
              << " - earliest map time: "
              << aslam::time::timeNanosecondsToString(min_timestamp_ns);
          return MapLookupStatus::kPoseNeverAvailable;
        }
      } else {
        mission_found = true;
        break;
      }
    }
    if (!mission_found) {
      LOG(ERROR) << "[MaplabServerNode] Received map lookup with valid robot "
                 << "name (" << robot_name
                 << "), but no valid mission that contains timestamp: "
                 << aslam::time::timeNanosecondsToString(timestamp_ns);
      return MapLookupStatus::kNoSuchMission;
    }
  }

  CHECK(submap_mission_id.isValid());

  if (!map->hasMission(submap_mission_id)) {
    LOG(ERROR)
        << "[MaplabServerNode] Received map lookup with valid robot name ("
        << robot_name
        << "), but a mission id is associated with it that is not part of "
        << "the map (yet)!";
    return MapLookupStatus::kNoSuchMission;
  }

  const vi_map::VIMission& mission = map->getMission(submap_mission_id);

  aslam::SensorId sensor_id;
  if (sensor_type == vi_map::SensorType::kNCamera) {
    if (!mission.hasNCamera()) {
      LOG(WARNING) << "[MaplabServerNode] Received map lookup with NCamera "
                   << "sensor, but there is no such sensor in the map!";
      return MapLookupStatus::kNoSuchSensor;
    }
    sensor_id = mission.getNCameraId();
  } else if (sensor_type == vi_map::SensorType::kImu) {
    if (!mission.hasImu()) {
      LOG(WARNING) << "[MaplabServerNode] Received map lookup with IMU "
                   << "sensor, but there is no such sensor in the map!";
      return MapLookupStatus::kNoSuchSensor;
    }
    sensor_id = mission.getImuId();
  } else if (sensor_type == vi_map::SensorType::kLidar) {
    if (!mission.hasLidar()) {
      LOG(WARNING) << "[MaplabServerNode] Received map lookup with Lidar "
                   << "sensor, but there is no such sensor in the map!";
      return MapLookupStatus::kNoSuchSensor;
    }
    sensor_id = mission.getLidarId();
  } else if (sensor_type == vi_map::SensorType::kOdometry6DoF) {
    if (!mission.hasOdometry6DoFSensor()) {
      LOG(WARNING) << "[MaplabServerNode] Received map lookup with Odometry "
                   << "sensor, but there is no such sensor in the map!";
      return MapLookupStatus::kNoSuchSensor;
    }
    sensor_id = mission.getOdometry6DoFSensor();
  } else if (sensor_type == vi_map::SensorType::kPointCloudMapSensor) {
    if (!mission.hasPointCloudMap()) {
      LOG(WARNING) << "[MaplabServerNode] Received map lookup with "
                   << "PointCloudMap sensor, but there is no such sensor"
                   << "in the map!";
      return MapLookupStatus::kNoSuchSensor;
    }
    sensor_id = mission.getPointCloudMapSensorId();
  } else {
    LOG(WARNING)
        << "[MaplabServerNode] Received map lookup with invalid sensor!";
    return MapLookupStatus::kNoSuchSensor;
  }
  const aslam::Transformation& T_B_S =
      map->getSensorManager().getSensor_T_B_S(sensor_id);

  const aslam::Transformation& T_G_M =
      map->getMissionBaseFrameForMission(submap_mission_id).get_T_G_M();

  Eigen::Matrix<int64_t, 1, Eigen::Dynamic> timestamps_ns =
      Eigen::Matrix<int64_t, 1, 1>::Constant(timestamp_ns);

  aslam::TransformationVector T_M_B_vector;
  pose_interpolator.getPosesAtTime(
      *map, submap_mission_id, timestamps_ns, &T_M_B_vector);
  CHECK_EQ(static_cast<int>(T_M_B_vector.size()), timestamps_ns.cols());

  const aslam::Transformation T_G_B = T_G_M * T_M_B_vector[0];
  const aslam::Transformation T_G_S = T_G_B * T_B_S;

  *p_G = T_G_S * p_S;
  *sensor_p_G = T_G_S * Eigen::Vector3d::Zero();
  return MapLookupStatus::kSuccess;
}

void MaplabServerNode::registerPoseCorrectionPublisherCallback(
    std::function<void(
        const int64_t, const std::string&, const aslam::Transformation&,
        const aslam::Transformation&, const aslam::Transformation&,
        const aslam::Transformation&)>
        callback) {
  CHECK(callback);
  std::lock_guard<std::mutex> lock(mutex_);
  pose_correction_publisher_callback_ = callback;
}

void MaplabServerNode::runOneIterationOfMapMergingAlgorithms() {
  // Declare missions anchored if absolute pose constraints are present
  /////////////////////////////////////////////////////////////////////
  // All missions with absolute pose constraints will automatically be set to
  // anchored, since they contain a global reference.
  {
    vi_map::VIMapManager::MapWriteAccess map =
        map_manager_.getMapWriteAccess(kMergedMapKey);
    vi_map::MissionIdList mission_ids;
    map->getAllMissionIds(&mission_ids);

    {
      std::lock_guard<std::mutex> merge_status_lock(
          running_merging_process_mutex_);
      running_merging_process_ = "absolute constraint based map anchoring";
    }
    map_anchoring::setMissionBaseframeToKnownIfHasAbs6DoFConstraints(map.get());
  }

  // Vision based map anchoring
  /////////////////////////////
  // Use visual loop closure to rigidly align any missions with unkown baseframe
  // to the set of missions with known base frame. This allows anchoring of the
  // map even without external absolute pose constraints. It also has a chance
  // to solve the kidnapped robot problem, most likely caused by a robot
  // re-initializing it's mapping session while away from whatever source of
  // external absolute pose constraints (e.g. AprilTags). The visual
  // colocalization will fail/not do anything if:
  //   - No visual loop closures are found
  //   - Several visual loop closures are found but there are too many wrong
  //     ones (very rare) or due to a deformation of the missions they cannot
  //     agree on a rigid transformation that would be consistent with the
  //     majority of them.
  if (FLAGS_maplab_server_enable_visual_loop_closure_based_map_anchoring) {
    vi_map::VIMapManager::MapWriteAccess map =
        map_manager_.getMapWriteAccess(kMergedMapKey);
    vi_map::MissionIdList mission_ids;
    map->getAllMissionIds(&mission_ids);

    {
      std::lock_guard<std::mutex> merge_status_lock(
          running_merging_process_mutex_);
      running_merging_process_ = "vision based map anchoring";
    }

    if (map_anchoring::anchorAllMissions(map.get(), plotter_.get())) {
      LOG(INFO) << "[MaplabServerNode] MapMerging - Unable to anchor maps "
                << "based on vision, or there was nothing left to do.";
    }
  }

  // Update the baseframe information for the status thread.
  {
    vi_map::VIMapManager::MapReadAccess map =
        map_manager_.getMapReadAccess(kMergedMapKey);
    vi_map::MissionIdList mission_ids;
    map->getAllMissionIds(&mission_ids);

    {
      std::lock_guard<std::mutex> merge_status_lock(
          running_merging_process_mutex_);
      running_merging_process_ = "update map anchoring info";
    }

    std::lock_guard<std::mutex> lock(robot_to_mission_id_map_mutex_);
    for (const vi_map::MissionId& mission_id : mission_ids) {
      const bool baseframe_is_known =
          map->getMissionBaseFrameForMission(mission_id).is_T_G_M_known();
      const std::string& robot_name = mission_id_to_robot_map_[mission_id];
      bool found = false;
      if (!robot_name.empty()) {
        RobotMissionInformation& robot_info =
            robot_to_mission_id_map_[robot_name];
        robot_info.robot_name = robot_name;
        for (auto& mission_id_with_baseframe_status :
             robot_info.mission_ids_with_baseframe_status) {
          if (mission_id_with_baseframe_status.first == mission_id) {
            mission_id_with_baseframe_status.second = baseframe_is_known;
            found = true;
            break;
          }
        }
      }
      LOG_IF(ERROR, !found)
          << "[MaplabServerNode] There is no mission id to robot mapping for "
          << "mission " << mission_id
          << "! This should be available once the mission reaches "
          << "the merged map";
    }
  }

  // Visual loop closure
  //////////////////////
  // Merges landmarks when a successful loop closure is found. Does NOT add a
  // loop closure edge, but the loop closure is enforced through the
  // reprojection error of the landmarks. This is safer, more accurate, but
  // also weaker, and will likely not close very large loops.
  if (FLAGS_maplab_server_enable_visual_loop_closure) {
    vi_map::VIMapManager::MapWriteAccess map =
        map_manager_.getMapWriteAccess(kMergedMapKey);
    vi_map::MissionIdList mission_ids;
    map->getAllMissionIds(&mission_ids);

    {
      std::lock_guard<std::mutex> merge_status_lock(
          running_merging_process_mutex_);
      running_merging_process_ = "visual loop closure";
    }
    vi_map::MissionIdList::const_iterator mission_ids_end = mission_ids.cend();
    for (vi_map::MissionIdList::const_iterator it = mission_ids.cbegin();
         it != mission_ids_end; ++it) {
      const vi_map::MissionId& mission_id_A = *it;

      const bool baseframe_A_is_known =
          map->getMissionBaseFrameForMission(mission_id_A).is_T_G_M_known();

      CHECK(mission_id_A.isValid());
      loop_detector_node::LoopDetectorNode loop_detector;
      if (plotter_) {
        loop_detector.instantiateVisualizer();
      }
      loop_detector.addMissionToDatabase(mission_id_A, *map);
      for (vi_map::MissionIdList::const_iterator jt = it; jt != mission_ids_end;
           ++jt) {
        const vi_map::MissionId& mission_id_B = *jt;

        const bool baseframe_B_is_known =
            map->getMissionBaseFrameForMission(mission_id_B).is_T_G_M_known();

        // Don't merge landmarks across missions unless their baseframe is
        // already known. Leave the alignment to the map anchoring first.
        // Otherwise the loop closure will deform the map and rigid baseframe
        // alignment is not possible anymore.
        if (mission_id_A != mission_id_B) {
          if (!(baseframe_A_is_known && baseframe_B_is_known)) {
            continue;
          }
        }

        loop_detector.detectLoopClosuresAndMergeLandmarks(*jt, map.get());
      }
    }
  }

  // Lidar local constraints/loop closure
  ///////////////////////////////////////
  // Searches for nearby dense map data (e.g. lidar scans) within and across
  // missions and uses point cloud registration algorithms to derive relative
  // constraints. These are added as loop closures between vertices. When
  // iteratively executing this command, as is done here, the candidate pairs
  // that already posess a valid (switch variable is healthy) loop closure will
  // not be computed again.
#if __GNUC__ > 5
  if (FLAGS_maplab_server_enable_lidar_loop_closure) {
    bool perform_loop_closure = true;
    if (FLAGS_maplab_server_perform_global_admc_every_nth > 0) {
      const uint32_t n_processing =
          num_full_map_merging_processings %
          FLAGS_maplab_server_perform_global_admc_every_nth;
      perform_loop_closure = n_processing == 0;
    }
    if (perform_loop_closure) {
      {
        vi_map::VIMapManager::MapWriteAccess map =
            map_manager_.getMapWriteAccess(kMergedMapKey);
        vi_map::MissionIdList mission_ids;
        map->getAllMissionIds(&mission_ids);
        {
          std::lock_guard<std::mutex> merge_status_lock(
              running_merging_process_mutex_);
          running_merging_process_ = "lidar loop closure";
        }

        vi_map::MissionIdList mission_ids_for_llc;
        if (FLAGS_maplab_server_min_distance_m_before_llc > 0.0) {
          for (const vi_map::MissionId& mission_id : mission_ids) {
            if (map.get()->isMaxDistanceLargerThan(
                    mission_id,
                    FLAGS_maplab_server_min_distance_m_before_llc)) {
              mission_ids_for_llc.emplace_back(mission_id);
            }
          }
        }
        if (!mission_ids_for_llc.empty()) {
          const dense_mapping::Config config =
              dense_mapping::Config::fromGflags();
          if (!dense_mapping::addDenseMappingConstraintsToMap(
                  config, mission_ids_for_llc, map.get())) {
            LOG(ERROR) << "[MaplabServerNode] Adding dense mapping constraints "
                       << "encountered an error!";
          }
        }
      }
    }
  }
#else
  LOG(WARNING)
      << "Dense mapping constraints are experimental on old compilers.";
#endif

  // Full optimization
  ////////////////////
  // This does not scale, and never will, so it is important that # we limit
  // the runtime by setting the --ba_max_time_seconds flag.
  {
    vi_map::VIMapManager::MapWriteAccess map =
        map_manager_.getMapWriteAccess(kMergedMapKey);
    vi_map::MissionIdList mission_ids;
    map->getAllMissionIds(&mission_ids);

    {
      std::lock_guard<std::mutex> merge_status_lock(
          running_merging_process_mutex_);
      running_merging_process_ = "optimization";
    }
    const vi_map::MissionIdSet missions_to_optimize(
        mission_ids.begin(), mission_ids.end());
    // We only want to get these once, such that if the gflags get modified
    // later the optimization settings for the submaps remain the same.
    map_optimization::ViProblemOptions options =
        map_optimization::ViProblemOptions::initFromGFlags();

    // Restore previous trust region.
    if (FLAGS_maplab_server_preserve_trust_region_radius_across_merging_iterations) {  // NOLINT
      // Reset the trust region if N submaps have been added in
      // the meantime.
      const uint32_t num_submaps_merged = total_num_merged_submaps_.load();
      const uint32_t num_submaps_since_reset =
          num_submaps_merged - num_submaps_at_last_trust_region_reset;
      const uint32_t reset_every_n =
          FLAGS_maplab_server_reset_trust_region_radius_every_nth_submap;
      if (reset_every_n != 0u && num_submaps_since_reset >= reset_every_n) {
        optimization_trust_region_radius_ =
            FLAGS_ba_initial_trust_region_radius;
        num_submaps_at_last_trust_region_reset = num_submaps_merged;
      }
      options.solver_options.initial_trust_region_radius =
          optimization_trust_region_radius_;
    }

    map_optimization::VIMapOptimizer optimizer(
        nullptr /*no plotter for optimization*/,
        false /*signal handler enabled*/);

    map_optimization::OptimizationProblemResult result;
    if (!optimizer.optimize(
            options, missions_to_optimize, map.get(), &result)) {
      LOG(ERROR) << "[MaplabServerNode] MapMerging - "
                 << "Failure in optimization.";
    } else {
      if (!result.iteration_summaries.empty()) {
        optimization_trust_region_radius_ =
            result.iteration_summaries.back().trust_region_radius;
      } else {
        LOG(ERROR) << "[MaplabServerNode] Unable to extract final trust "
                   << "region of previous global optimization iteration! "
                   << "Setting to default value ("
                   << FLAGS_ba_initial_trust_region_radius << ").";
        optimization_trust_region_radius_ =
            FLAGS_ba_initial_trust_region_radius;
      }
    }
  }

  // Reset merging thread status.
  {
    std::lock_guard<std::mutex> merge_status_lock(
        running_merging_process_mutex_);
    running_merging_process_ = "";
  }

  ++num_full_map_merging_processings;
}

void MaplabServerNode::publishMostRecentVertexPoseAndCorrection() {
  vi_map::VIMapManager::MapReadAccess map =
      map_manager_.getMapReadAccess(kMergedMapKey);

  vi_map::MissionIdList mission_ids;
  map->getAllMissionIds(&mission_ids);
  if (!mission_ids.empty()) {
    {
      std::lock_guard<std::mutex> merge_status_lock(
          running_merging_process_mutex_);
      running_merging_process_ = "publish vertex and pose correction";
    }
    std::lock_guard<std::mutex> lock(robot_to_mission_id_map_mutex_);
    for (const vi_map::MissionId& mission_id : mission_ids) {
      const std::string& robot_name = mission_id_to_robot_map_[mission_id];
      if (robot_name.empty()) {
        LOG(ERROR) << "[MaplabServerNode] MapMerging - No entry found in "
                      "mission id to robot name index for mission "
                   << mission_id << "!";
        continue;
      }
      if (robot_to_mission_id_map_.count(robot_name) == 0u) {
        LOG(ERROR) << "[MaplabServerNode] MapMerging - No entry found in "
                      "robot name to mission id map for robot "
                   << robot_name << "!";
        continue;
      }
      RobotMissionInformation& robot_info =
          robot_to_mission_id_map_[robot_name];

      // Get the latest vertex of the robot mission.
      const pose_graph::VertexId last_vertex_id =
          map->getLastVertexIdOfMission(mission_id);
      const vi_map::Vertex& last_vertex = map->getVertex(last_vertex_id);
      const vi_map::MissionBaseFrame& mission_base_frame =
          map->getMissionBaseFrameForMission(mission_id);
      const bool baseframe_is_known = mission_base_frame.is_T_G_M_known();
      const aslam::Transformation& T_G_M_latest =
          mission_base_frame.get_T_G_M();
      const aslam::Transformation& T_M_B_latest = last_vertex.get_T_M_I();
      const int64_t current_last_vertex_timestamp_ns =
          last_vertex.getMinTimestampNanoseconds();

      if (pose_correction_publisher_callback_ && baseframe_is_known) {
        const auto it_T_M_B = robot_info.T_M_B_submaps_input[mission_id].find(
            current_last_vertex_timestamp_ns);
        const auto it_T_G_M = robot_info.T_G_M_submaps_input[mission_id].find(
            current_last_vertex_timestamp_ns);
        if (it_T_M_B != robot_info.T_M_B_submaps_input[mission_id].end() &&
            it_T_G_M != robot_info.T_G_M_submaps_input[mission_id].end()) {
          const aslam::Transformation T_G_curr_B_curr =
              T_G_M_latest * T_M_B_latest;
          const aslam::Transformation T_G_curr_M_curr = T_G_M_latest;

          const aslam::Transformation& T_G_in_B_in =
              it_T_G_M->second * it_T_M_B->second;
          const aslam::Transformation& T_G_in_M_in = it_T_G_M->second;

          pose_correction_publisher_callback_(
              current_last_vertex_timestamp_ns, robot_name, T_G_curr_B_curr,
              T_G_curr_M_curr, T_G_in_B_in, T_G_in_M_in);
        } else {
          LOG(ERROR) << "[MaplabServerNode] MapMerging - Could not "
                     << "find corresponding original pose for the "
                     << "latest vertex (" << current_last_vertex_timestamp_ns
                     << ") of robot " << robot_name << "!";

          {
            std::stringstream ss;
            ss << "\nT_G_M_submaps_input:";
            for (auto entry : robot_info.T_G_M_submaps_input[mission_id]) {
              ss << " - " << entry.first << "ns\n";
            }
            LOG(INFO) << ss.str();
          }
          {
            std::stringstream ss;
            ss << "\nT_M_B_submaps_input:";
            for (auto entry : robot_info.T_M_B_submaps_input[mission_id]) {
              ss << " - " << entry.first << "ns\n";
            }
            LOG(INFO) << ss.str();
          }
        }
      }
    }
    {
      std::lock_guard<std::mutex> merge_status_lock(
          running_merging_process_mutex_);
      running_merging_process_ = "";
    }
  }
}

void MaplabServerNode::saveMapEveryInterval() {
  const double time_now_s =
      aslam::time::nanoSecondsToSeconds(aslam::time::nanoSecondsSinceEpoch());

  if ((time_now_s - time_of_last_map_backup_s_) >
          FLAGS_maplab_server_backup_interval_s &&
      FLAGS_maplab_server_backup_interval_s > 0) {
    LOG(INFO) << "[MaplabServerNode] MapMerging - saving map as backup.";
    {
      std::lock_guard<std::mutex> merge_status_lock(
          running_merging_process_mutex_);
      running_merging_process_ = "save map";
    }
    saveMap();

    time_of_last_map_backup_s_ = time_now_s;
    {
      std::lock_guard<std::mutex> merge_status_lock(
          running_merging_process_mutex_);
      running_merging_process_ = "save map";
    }
  }
}

bool MaplabServerNode::appendAvailableSubmaps() {
  bool found_new_submaps = false;

  std::lock_guard<std::mutex> lock(submap_processing_queue_mutex_);
  while (!submap_processing_queue_.empty() && !shut_down_requested_.load()) {
    SubmapProcess& submap_process = submap_processing_queue_.front();

    // Try to lock the submap_process struct, if we fail this means
    // something is still processing so we need to stop and try again
    // later.
    if (!submap_process.mutex.try_lock()) {
      break;
    }
    // Check if submap has finished loading.
    if (!submap_process.is_loaded) {
      // Give up and try again later.
      submap_process.mutex.unlock();
      break;
    }

    // Check if submap has finished processing as well.
    if (!submap_process.is_processed) {
      // Give up and try again later.
      submap_process.mutex.unlock();
      break;
    }

    // Check if submap is blacklisted and delete it.
    CHECK(!submap_process.map_key.empty());
    CHECK(map_manager_.hasMap(submap_process.map_key));
    vi_map::MissionId submap_mission_id;
    {
      vi_map::VIMapManager::MapReadAccess submap =
          map_manager_.getMapReadAccess(submap_process.map_key);
      CHECK_EQ(submap->numMissions(), 1u);
      submap_mission_id = submap->getIdOfFirstMission();
    }
    if (isSubmapBlacklisted(submap_process.map_key)) {
      LOG(WARNING) << "[MaplabServerNode] MapMerging - Received a new submap "
                   << "of deleted mission " << submap_mission_id
                   << ", will discard it.";

      // Delete map from manager.
      map_manager_.deleteMap(submap_process.map_key);

      // Erase submap processing status.
      {
        std::lock_guard<std::mutex> status_lock(running_submap_process_mutex_);
        running_submap_process_.erase(submap_process.map_hash);
      }

      // Unlock and delete the submap process struct.
      submap_process.mutex.unlock();
      submap_processing_queue_.pop_front();
      continue;
    }

    VLOG(3) << "[MaplabServerNode] MapMerging - submap with key '"
            << submap_process.map_key << "' is ready to be merged.";

    // If we don't have a merged map yet, simply rename the submap into
    // the merged map.
    {
      std::lock_guard<std::mutex> merge_status_lock(
          running_merging_process_mutex_);
      running_merging_process_ = "merging submap";
    }

    if (!map_manager_.hasMap(kMergedMapKey)) {
      VLOG(3) << "[MaplabServerNode] MapMerging - first submap is "
                 "used to initalize merged map with key '"
              << kMergedMapKey << "'.";
      updateRobotInfoBasedOnSubmap(submap_process);
      map_manager_.renameMap(submap_process.map_key, kMergedMapKey);

      // If enabled, set first mission baseframe to known.
      if (FLAGS_maplab_server_set_first_robot_map_baseframe_to_known) {
        vi_map::VIMapManager::MapWriteAccess map =
            map_manager_.getMapWriteAccess(kMergedMapKey);
        vi_map::MissionIdList mission_ids;
        map->getAllMissionIds(&mission_ids);
        if (mission_ids.size() == 1u) {
          map->getMissionBaseFrameForMission(mission_ids[0])
              .set_is_T_G_M_known(true /*set to known*/);
        } else {
          LOG(ERROR)
              << "The first submap does not have exactly one mission, but "
              << mission_ids.size() << "! Something went wrong!";
        }
      }  // namespace maplab

      found_new_submaps = true;
    } else {
      LOG(INFO) << "[MaplabServerNode] MapMerging - merge submap '"
                << submap_process.map_key << "' into "
                << "merged map with key '" << kMergedMapKey << "'";

      // TODO(mfehr): make this more robust: if merging fails, either
      // try again later or load as new mission so we don't loose the
      // data.
      CHECK(map_manager_.mergeSubmapIntoBaseMap(
          kMergedMapKey, submap_process.map_key));

      updateRobotInfoBasedOnSubmap(submap_process);
      // Remove submap.
      map_manager_.deleteMap(submap_process.map_key);
    }

    {
      std::lock_guard<std::mutex> lock(robot_to_mission_id_map_mutex_);
      RobotMissionInformation& robot_info =
          robot_to_mission_id_map_[submap_process.robot_name];
      robot_info.addSubmapKey(submap_mission_id, submap_process.map_key);
    }

    CHECK(map_manager_.hasMap(kMergedMapKey));
    CHECK(!map_manager_.hasMap(submap_process.map_key));

    submap_process.is_merged = true;

    // Unlock the submap process struct.
    submap_process.mutex.unlock();

    // Remove the struct from the list of processed submaps.
    submap_processing_queue_.pop_front();

    ++total_num_merged_submaps_;
  }

  return found_new_submaps;
}

void MaplabServerNode::printAndPublishServerStatus() {
  std::stringstream ss;

  if (FLAGS_maplab_server_clear_at_status_print) {
    ss << "\033c";
  }
  ss << "\n"
     << "=================================================================="
        "\n";
  ss << "=                   MaplabServerNode Status                      "
        "=\n";
  ss << "=================================================================="
        "\n";
  {
    std::lock_guard<std::mutex> lock(submap_processing_queue_mutex_);
    if (submap_processing_queue_.empty()) {
      ss << " - No submaps to process or merge...\n";
    } else {
      for (const SubmapProcess& submap_process : submap_processing_queue_) {
        ss << " - " << submap_process.robot_name << " - map '"
           << submap_process.map_key << "'\t: ";

        bool was_locked_by_other_process = false;
        if (submap_process.mutex.try_lock()) {
          ss << "(unlocked)";
          was_locked_by_other_process = false;
        } else {
          was_locked_by_other_process = true;
          ss << "(locked)";
        }

        if (submap_process.is_merged && was_locked_by_other_process) {
          ss << " merged\n";
        } else if (submap_process.is_merged && !was_locked_by_other_process) {
          LOG(ERROR) << "[MaplabServerNode] A submap process cannot be "
                        "merged and "
                     << "unlocked at the same time! Something is wrong!";
          ss << " ERROR!\n";
        } else if (submap_process.is_processed && was_locked_by_other_process) {
          ss << " merging...\n";
        } else if (
            submap_process.is_processed && !was_locked_by_other_process) {
          ss << " ready to merge\n";
        } else if (submap_process.is_loaded && was_locked_by_other_process) {
          ss << " processing...\n";
        } else if (submap_process.is_loaded && !was_locked_by_other_process) {
          ss << " queued for processing\n";
        } else if (!submap_process.is_loaded && was_locked_by_other_process) {
          ss << " loading...\n";
        } else if (!submap_process.is_loaded && !was_locked_by_other_process) {
          ss << " queued for loading\n";
        }

        if (!was_locked_by_other_process) {
          submap_process.mutex.unlock();
        }
      }
    }
  }
  ss << "================================================================"
     << "==\n";
  ss << " - Active submap threads: "
     << submap_loading_thread_pool_.numActiveThreads() << "/"
     << FLAGS_maplab_server_submap_loading_thread_pool_size << "\n";
  {
    std::lock_guard<std::mutex> status_lock(running_submap_process_mutex_);
    for (const std::pair<const size_t, std::string>& comm :
         running_submap_process_) {
      ss << "   - submap " << std::to_string(comm.first)
         << " - process: " << comm.second << "\n";
    }
  }

  ss << " - Active merging thread: ";
  if (merging_thread_busy_.load()) {
    ss << "yes\n";
    std::lock_guard<std::mutex> merge_status_lock(
        running_merging_process_mutex_);
    ss << "   - process: " << running_merging_process_ << "\n";
  } else {
    ss << "no\n";
  }
  ss << "   - duration of last iteration: "
     << duration_last_merging_loop_s_.load() << "s\n";
  ss << "   - optimization tr radius:     "
     << optimization_trust_region_radius_.load() << "\n";
  ss << "   - num merged submaps:         " << total_num_merged_submaps_.load()
     << "\n";
  ss << "================================================================"
     << "==\n";
  {
    std::lock_guard<std::mutex> lock(robot_to_mission_id_map_mutex_);
    ss << "Robot to mission map: ";
    for (const std::pair<const std::string, RobotMissionInformation>& pair :
         robot_to_mission_id_map_) {
      const RobotMissionInformation& robot_info = pair.second;
      ss << "\n - " << pair.first;
      for (const std::pair<vi_map::MissionId, bool>&
               mission_id_with_baseframe_status :
           robot_info.mission_ids_with_baseframe_status) {
        ss << "\n\t - " << mission_id_with_baseframe_status.first
           << " - known baseframe: " << std::boolalpha
           << mission_id_with_baseframe_status.second;
      }
    }
  }
  ss << "\n=============================================================="
        "=="
     << "==\n";
  const std::string status_string = ss.str();
  LOG(INFO) << status_string;

  if (status_publisher_callback_) {
    status_publisher_callback_(status_string);
  }
}

void MaplabServerNode::updateRobotInfoBasedOnSubmap(
    const SubmapProcess& submap_process) {
  vi_map::VIMapManager::MapReadAccess map =
      map_manager_.getMapReadAccess(submap_process.map_key);

  vi_map::MissionIdList mission_ids;
  map->getAllMissionIds(&mission_ids);
  if (mission_ids.size() == 1u) {
    const vi_map::MissionId& submap_mission_id = mission_ids[0];
    CHECK(submap_mission_id.isValid());

    const pose_graph::VertexId last_vertex_id =
        map->getLastVertexIdOfMission(submap_mission_id);

    const vi_map::Vertex& last_vertex = map->getVertex(last_vertex_id);

    const aslam::Transformation& T_G_M_submap =
        map->getMissionBaseFrameForMission(submap_mission_id).get_T_G_M();
    const aslam::Transformation& T_M_B_last_vertex = last_vertex.get_T_M_I();
    const int64_t last_vertex_timestamp_ns =
        last_vertex.getMinTimestampNanoseconds();

    {
      std::lock_guard<std::mutex> lock(robot_to_mission_id_map_mutex_);

      if (!submap_process.robot_name.empty()) {
        RobotMissionInformation& robot_info =
            robot_to_mission_id_map_[submap_process.robot_name];

        bool new_robot = false;
        if (robot_info.mission_ids_with_baseframe_status.empty()) {
          robot_info.mission_ids_with_baseframe_status.emplace_front(
              submap_mission_id, false);
          new_robot = true;
        } else if (
            robot_info.mission_ids_with_baseframe_status.front().first !=
            submap_mission_id) {
          robot_info.mission_ids_with_baseframe_status.emplace_front(
              submap_mission_id, false);
          new_robot = true;
        }
        // Reset trust region of optimization if a new robot has started
        // streaming.
        if (new_robot) {
          if (FLAGS_maplab_server_reset_trust_region_radius_if_new_robot) {
            optimization_trust_region_radius_ =
                FLAGS_ba_initial_trust_region_radius;
          }
        }

        mission_id_to_robot_map_[submap_mission_id] = submap_process.robot_name;

        robot_info
            .T_G_M_submaps_input[submap_mission_id][last_vertex_timestamp_ns] =
            T_G_M_submap;
        robot_info
            .T_M_B_submaps_input[submap_mission_id][last_vertex_timestamp_ns] =
            T_M_B_last_vertex;

      } else {
        LOG(ERROR) << "[MaplabServerNode] Submap with key "
                   << submap_process.map_key
                   << " does not have a robot name associated with it! "
                   << "This might make some service calls such as the map "
                   << "lookup service impossible.";
      }
    }
  } else {
    LOG(ERROR) << "[MaplabServerNode] SubmapProcessing - submap loaded from "
               << "'" << submap_process.path << "' contains "
               << mission_ids.size() << " missions, but should contain one!";
  }
}

void MaplabServerNode::runSubmapProcessing(
    const SubmapProcess& submap_process) {
  vi_map::VIMapManager::MapWriteAccess map =
      map_manager_.getMapWriteAccess(submap_process.map_key);
  vi_map::MissionIdList missions_to_process;
  map->getAllMissionIds(&missions_to_process);
  CHECK_EQ(missions_to_process.size(), 1u);
  const vi_map::MissionId& submap_mission_id = missions_to_process[0];

  // Stationary submap fixing
  ///////////////////////////
  if (FLAGS_maplab_server_stationary_submaps_fix_with_lc_edge) {
    std::lock_guard<std::mutex> status_lock(running_submap_process_mutex_);
    running_submap_process_[submap_process.map_hash] =
        "add_lc_edge_for_stationary_submaps";
    vi_map_helpers::VIMapManipulation manipulation(map.get());
    if (manipulation.constrainStationarySubmapWithLoopClosureEdge(
            FLAGS_maplab_stationary_submaps_max_translation_m,
            FLAGS_maplab_stationary_submaps_max_rotation_rad)) {
      LOG(WARNING) << "[MaplabServerNode] Submap '" << submap_process.map_key
                   << "'is stationary, adding additional constraint between "
                   << "first and last vertex!";
    }
  }

  // Evaluate landmark quality
  ////////////////////////////
  {
    {
      std::lock_guard<std::mutex> status_lock(running_submap_process_mutex_);
      running_submap_process_[submap_process.map_hash] =
          "landmark quality evaluation";
    }
    if (FLAGS_vi_map_landmark_quality_min_observers > 2) {
      LOG(WARNING) << "[MaplabServerNode] Minimum required landmark observers "
                   << "is set to "
                   << FLAGS_vi_map_landmark_quality_min_observers
                   << ",  this might be too stricht if keyframing is enabled.";
    }
    vi_map_helpers::evaluateLandmarkQuality(missions_to_process, map.get());
  }

  // Visual Loop Closure
  //////////////////////
  if (FLAGS_maplab_server_enable_visual_loop_closure) {
    const vi_map::MissionIdSet mission_ids(
        missions_to_process.begin(), missions_to_process.end());
    {
      std::lock_guard<std::mutex> status_lock(running_submap_process_mutex_);
      running_submap_process_[submap_process.map_hash] = "visual loop closure";
    }
    vi_map::MissionIdSet::const_iterator mission_ids_end = mission_ids.cend();
    for (vi_map::MissionIdSet::const_iterator it = mission_ids.cbegin();
         it != mission_ids_end; ++it) {
      const vi_map::MissionId& mission_id_A = *it;
      CHECK(mission_id_A.isValid());
      loop_detector_node::LoopDetectorNode loop_detector;
      if (plotter_) {
        loop_detector.instantiateVisualizer();
      }
      loop_detector.addMissionToDatabase(mission_id_A, *map);
      loop_detector.detectLoopClosuresAndMergeLandmarks(
          mission_id_A, map.get());
    }
  }
  // Filter outliers from absolute constraints
  ////////////////////////////////////////////
  if (FLAGS_maplab_server_remove_outliers_in_absolute_pose_constraints) {
    {
      std::lock_guard<std::mutex> status_lock(running_submap_process_mutex_);
      running_submap_process_[submap_process.map_hash] =
          "abs constraints outlier rejection";
    }
    map_anchoring::removeOutliersInAbsolute6DoFConstraints(map.get());
  }

  // Submap Optimization
  //////////////////////
  {
    {
      std::lock_guard<std::mutex> status_lock(running_submap_process_mutex_);
      running_submap_process_[submap_process.map_hash] = "optimization";
    }
    const vi_map::MissionIdSet missions_to_optimize(
        missions_to_process.begin(), missions_to_process.end());
    // We only want to get these once, such that if the gflags get modified
    // later the optimization settings for the submaps remain the same.
    map_optimization::ViProblemOptions options =
        map_optimization::ViProblemOptions::initFromGFlags();
    map_optimization::VIMapOptimizer optimizer(
        nullptr /*no plotter for optimization*/,
        false /*signal handler enabled*/);
    optimizer.optimize(options, missions_to_optimize, map.get());
  }

  // Lidar local constraints/loop closure
  ///////////////////////////////////////
  // Searches for nearby dense map data (e.g. lidar scans) within the submap
  // mission and uses point cloud registration algorithms to derive relative
  // constraints. These are added as loop closures between vertices.
#if __GNUC__ > 5
  if (FLAGS_maplab_server_enable_lidar_loop_closure) {
    {
      std::lock_guard<std::mutex> status_lock(running_submap_process_mutex_);
      running_submap_process_[submap_process.map_hash] = "lidar loop closure";
    }
    bool perform_llc = true;
    if (FLAGS_maplab_server_min_distance_m_before_llc > 0.0) {
      perform_llc = map.get()->isMaxDistanceLargerThan(
          submap_mission_id, FLAGS_maplab_server_min_distance_m_before_llc);
    }
    if (perform_llc) {
      const dense_mapping::Config config = dense_mapping::Config::fromGflags();
      if (!dense_mapping::addDenseMappingConstraintsToMap(
              config, missions_to_process, map.get())) {
        LOG(ERROR) << "[MaplabServerNode] Adding dense mapping constraints "
                   << "encountered an error!";
      }
    }
  }
#endif

  // Submap Optimization
  //////////////////////
  {
    {
      std::lock_guard<std::mutex> status_lock(running_submap_process_mutex_);
      running_submap_process_[submap_process.map_hash] = "optimization";
    }
    const vi_map::MissionIdSet missions_to_optimize(
        missions_to_process.begin(), missions_to_process.end());
    // We only want to get these once, such that if the gflags get modified
    // later the optimization settings for the submaps remain the same.
    map_optimization::ViProblemOptions options =
        map_optimization::ViProblemOptions::initFromGFlags();
    map_optimization::VIMapOptimizer optimizer(
        nullptr /*no plotter for optimization*/,
        false /*signal handler enabled*/);
    optimizer.optimize(options, missions_to_optimize, map.get());
  }

  // Sparse Graph Generation
  //////////////////////////
  {
    {
      std::lock_guard<std::mutex> status_lock(running_submap_process_mutex_);
      running_submap_process_[submap_process.map_hash] =
          "sparse graph generation";
    }
    const vi_map::MissionId& mission_id = missions_to_process.front();
    pose_graph::VertexIdList all_vertices_in_mission;
    map.get()->getAllVertexIdsInMissionAlongGraph(
        mission_id, &all_vertices_in_mission);
    sparsified_graph_.addVerticesToMissionGraph(
        submap_process.robot_name, all_vertices_in_mission);
  }

  // Remove processing status of submap
  {
    std::lock_guard<std::mutex> status_lock(running_submap_process_mutex_);
    running_submap_process_.erase(submap_process.map_hash);
  }
}

void MaplabServerNode::registerStatusCallback(
    std::function<void(const std::string&)> callback) {
  CHECK(callback);
  std::lock_guard<std::mutex> lock(mutex_);

  status_publisher_callback_ = callback;
}

void MaplabServerNode::publishDenseMap() {
  if (!FLAGS_maplab_server_enable_visualization) {
    return;
  }
  if (!map_manager_.hasMap(kMergedMapKey)) {
    return;
  }
  {
    std::lock_guard<std::mutex> merge_status_lock(
        running_merging_process_mutex_);
    running_merging_process_ = "visualize dense map";
  }
  vi_map::VIMapManager::MapReadAccess map =
      map_manager_.getMapReadAccess(kMergedMapKey);
  std::unordered_map<std::string, vi_map::MissionIdList>
      robot_to_mission_id_map;
  {
    std::lock_guard<std::mutex> lock(robot_to_mission_id_map_mutex_);
    for (const auto& kv : mission_id_to_robot_map_) {
      if (map->hasMission(kv.first)) {
        robot_to_mission_id_map[kv.second].push_back(kv.first);
      }
    }
  }
  visualization::visualizeReprojectedDepthResourcePerRobot(
      static_cast<backend::ResourceType>(
          FLAGS_maplab_server_dense_map_resource_type),
      robot_to_mission_id_map, *map);

  // Reset merging thread status.
  {
    std::lock_guard<std::mutex> merge_status_lock(
        running_merging_process_mutex_);
    running_merging_process_ = "";
  }
}

bool MaplabServerNode::deleteMission(
    const std::string& partial_mission_id_string, std::string* status_message) {
  CHECK_NOTNULL(status_message);

  std::lock_guard<std::mutex> lock(mutex_);

  std::stringstream ss;

  const uint32_t kMinMissionIdHashLength = 4u;
  const uint32_t partial_mission_id_string_size =
      partial_mission_id_string.size();

  if (partial_mission_id_string_size < kMinMissionIdHashLength) {
    ss << "Mission id hash is too short (length "
       << std::to_string(partial_mission_id_string_size)
       << " is smaller than 4)";
    *status_message = ss.str();
    LOG(ERROR) << "[MaplabServerNode] " << *status_message;
    return false;
  }

  // Retrieve full mission id.
  uint32_t num_matching_missions = 0u;
  vi_map::MissionId mission_to_delete;
  std::string robot_name_of_mission;
  {
    std::lock_guard<std::mutex> lock(robot_to_mission_id_map_mutex_);
    for (const auto& kv : mission_id_to_robot_map_) {
      const std::string mission_id_string = kv.first.hexString();
      if (mission_id_string.substr(0, partial_mission_id_string_size) ==
          partial_mission_id_string) {
        mission_to_delete = kv.first;
        robot_name_of_mission = kv.second;
        ++num_matching_missions;
      }
    }
  }

  if (num_matching_missions == 0u) {
    ss << "No mission matches the provided (partial) mission id hashid hash "
       << "('" << partial_mission_id_string << "')";
    *status_message = ss.str();
    LOG(ERROR) << "[MaplabServerNode] " << *status_message;
    return false;
  }

  if (num_matching_missions > 1u) {
    ss << "Multiple missions are matching the provided (partial) mission id "
       << "hashid hash ('" << partial_mission_id_string_size
       << "'). Try providing the full hash.";
    *status_message = ss.str();
    LOG(ERROR) << "[MaplabServerNode] " << *status_message;
    return false;
  }
  CHECK_EQ(num_matching_missions, 1u);
  CHECK(mission_to_delete.isValid());

  // Blacklist the mission, this will delete it at the end of the merging
  // iteration and prevent subsequent submap updates of this mission from
  // being merged.
  {
    std::lock_guard<std::mutex> lock(blacklisted_missions_mutex_);
    blacklisted_missions_[mission_to_delete] = robot_name_of_mission;

    ss << "Will delete and blacklist mission " << mission_to_delete.hexString();
    *status_message = ss.str();
    LOG(INFO) << "[MaplabServerNode] " << *status_message;
    return true;
  }
}

bool MaplabServerNode::deleteAllRobotMissions(
    const std::string& robot_name, std::string* status_message) {
  CHECK_NOTNULL(status_message);
  std::lock_guard<std::mutex> lock(mutex_);

  std::stringstream ss;

  if (robot_name.empty()) {
    ss << "Robot name is empty, cannot find associated missions to delete "
       << "them!";
    *status_message = ss.str();
    LOG(ERROR) << "[MaplabServerNode] " << *status_message;
    return false;
  }

  // Retrieve all missions associated with this robot.
  uint32_t num_matching_missions = 0u;
  std::unordered_set<vi_map::MissionId> missions_to_delete;
  {
    std::lock_guard<std::mutex> lock(robot_to_mission_id_map_mutex_);
    for (const auto& kv : mission_id_to_robot_map_) {
      if (kv.second == robot_name) {
        CHECK(kv.first.isValid());
        missions_to_delete.insert(kv.first);
        ++num_matching_missions;
      }
    }
  }

  if (num_matching_missions == 0u) {
    ss << "No mission matches the provided robot name "
       << "('" << robot_name << "')";
    *status_message = ss.str();
    LOG(ERROR) << "[MaplabServerNode] " << *status_message;
    return false;
  }

  // Blacklist the mission, this will delete it at the end of the merging
  // iteration and prevent subsequent submap updates of this mission from
  // being merged.
  {
    std::lock_guard<std::mutex> lock(blacklisted_missions_mutex_);
    ss << "Will delete and blacklist all missions of robot " << robot_name
       << ": ";
    for (const vi_map::MissionId& mission_to_delete : missions_to_delete) {
      *status_message += mission_to_delete.hexString() + " ";
      blacklisted_missions_[mission_to_delete] = robot_name;
    }
    *status_message = ss.str();
    LOG(INFO) << "[MaplabServerNode] " << *status_message;
    return true;
  }
}

bool MaplabServerNode::clearBlacklist() {
  bool success = true;
  {
    std::lock_guard<std::mutex> lock(blacklisted_missions_mutex_);
    blacklisted_missions_.clear();
    success &= blacklisted_missions_.empty();
  }
  return success;
}

bool MaplabServerNode::deleteBlacklistedMissions() {
  if (!map_manager_.hasMap(kMergedMapKey)) {
    return false;
  }
  uint32_t num_missions_in_merged_map_after_deletion;
  {
    vi_map::VIMapManager::MapWriteAccess merged_map =
        map_manager_.getMapWriteAccess(kMergedMapKey);

    // Make copy of blacklisted missions to avoid repeatedly locking a
    // potentially changing blacklist.
    std::unordered_map<vi_map::MissionId, std::string>
        blacklisted_missions_copy;
    {
      std::lock_guard<std::mutex> lock(blacklisted_missions_mutex_);
      if (blacklisted_missions_.empty()) {
        // Nothing todo here.
        return true;
      }
      blacklisted_missions_copy = blacklisted_missions_;
    }

    // Actually delete the mission from the merge map, if present.

    vi_map::MissionIdList mission_ids;
    merged_map->getAllMissionIds(&mission_ids);

    for (const vi_map::MissionId& mission_id : mission_ids) {
      CHECK(mission_id.isValid());
      const bool mission_is_blacklisted =
          blacklisted_missions_copy.count(mission_id) > 0u;
      if (!mission_is_blacklisted) {
        continue;
      }

      LOG(INFO) << "[MaplabServerNode] Deleting blacklisted mission "
                << mission_id << " from the merged map.";
      merged_map->removeMission(mission_id, true /*remove baseframe*/);
    }

    // Cleanup bookeeping (robot to mission, mission to robot).
    {
      std::lock_guard<std::mutex> lock(robot_to_mission_id_map_mutex_);

      for (const auto& blacklisted_mission_id_and_robot_name :
           blacklisted_missions_copy) {
        const vi_map::MissionId& blacklisted_mission_id =
            blacklisted_mission_id_and_robot_name.first;
        const std::string& robot_name =
            blacklisted_mission_id_and_robot_name.second;

        // Check mission to robot map.
        if (mission_id_to_robot_map_.count(blacklisted_mission_id) > 0u) {
          // Copy intended, to avoid invaliding the refrence when deleting the
          // element.
          const std::string robot_name =
              mission_id_to_robot_map_[blacklisted_mission_id];
          mission_id_to_robot_map_.erase(blacklisted_mission_id);
        }

        // Check robot to robot mission info.
        RobotMissionInformation& robot_mission_info =
            robot_to_mission_id_map_[robot_name];
        auto it = robot_mission_info.mission_ids_with_baseframe_status.begin();
        while (it !=
               robot_mission_info.mission_ids_with_baseframe_status.end()) {
          if (it->first == blacklisted_mission_id) {
            robot_mission_info.mission_ids_to_submap_keys.erase(it->first);
            it = robot_mission_info.mission_ids_with_baseframe_status.erase(it);
            continue;
          }
          ++it;
        }

        // If this was the only/last mission of that robot, remove the entry
        // and also publish an empty point cloud to the dense map topic.
        if (robot_mission_info.mission_ids_with_baseframe_status.empty()) {
          robot_to_mission_id_map_.erase(robot_name);

          std::unordered_map<std::string, vi_map::MissionIdList>
              empty_robot_mission_id_list;
          empty_robot_mission_id_list[robot_name] = vi_map::MissionIdList();
          visualization::visualizeReprojectedDepthResourcePerRobot(
              static_cast<backend::ResourceType>(
                  FLAGS_maplab_server_dense_map_resource_type),
              empty_robot_mission_id_list, *merged_map);
        }
      }
    }  // Limits the scope of the lock on the robot to mission id bookkeeping

    num_missions_in_merged_map_after_deletion = merged_map->numMissions();
  }  // Limits the scope of the lock on the merged map, such that it can
     // be deleted down below.

  // If we deleted all of the missions, we need to reset the state of the
  // merged map.
  if (num_missions_in_merged_map_after_deletion == 0u) {
    std::lock_guard<std::mutex> lock(save_map_mutex_);
    LOG(INFO) << "[MaplabServerNode] Merged map is empty after deleting "
              << "mission, delete merged map as well.";
    // Check if currently save the merged map.
    map_manager_.deleteMap(kMergedMapKey);
    total_num_merged_submaps_ = 0;

    // Return false to reset the 'received_first_submap' variable.
    return false;
  }
  return true;
}

bool MaplabServerNode::getDenseMapInRange(
    const backend::ResourceType resource_type, const Eigen::Vector3d& center_G,
    const double radius_m, resources::PointCloud* point_cloud_G) {
  CHECK_NOTNULL(point_cloud_G);

  std::lock_guard<std::mutex> lock(mutex_);

  depth_integration::IntegrationFunctionPointCloudMaplab integration_function =
      [&point_cloud_G](
          const aslam::Transformation& T_G_S,
          const resources::PointCloud& points_S) {
        point_cloud_G->appendTransformed(points_S, T_G_S);
      };

  // Select within a radius.
  depth_integration::ResourceSelectionFunction get_resources_in_radius =
      [&radius_m, &center_G](
          const int64_t /*timestamp_ns*/,
          const aslam::Transformation& T_G_S) -> bool {
    return (T_G_S.getPosition() - center_G).norm() < radius_m;
  };

  vi_map::VIMapManager::MapReadAccess map =
      map_manager_.getMapReadAccess(kMergedMapPublicKey);
  vi_map::MissionIdList mission_ids;
  map->getAllMissionIds(&mission_ids);

  depth_integration::integrateAllDepthResourcesOfType(
      mission_ids, resource_type,
      false /*use_undistorted_camera_for_depth_maps*/, *map,
      integration_function, get_resources_in_radius);

  return true;
}

bool MaplabServerNode::saveRobotMissionsInfo(
    const backend::SaveConfig& config) {
  CHECK(!FLAGS_maplab_server_merged_map_folder.empty());

  // Check if path is the name of an already existing directory or file.
  if (common::fileExists(FLAGS_maplab_server_merged_map_folder) ||
      (!config.overwrite_existing_files &&
       common::pathExists(FLAGS_maplab_server_merged_map_folder))) {
    LOG(ERROR) << "Cannot save map because file already exists.";
    return false;
  }

  if (!common::createPath(FLAGS_maplab_server_merged_map_folder)) {
    LOG(ERROR) << "Could not create path to RobotMissionsInfo file!";
    return false;
  }

  const std::string file_path = common::concatenateFolderAndFileName(
      FLAGS_maplab_server_merged_map_folder, kRobotMissionsInfoFileName);
  if (!config.overwrite_existing_files) {
    // Check that no file that should be written already exists.
    if (common::pathExists(file_path) || common::fileExists(file_path)) {
      LOG(ERROR) << "RobotMissionsInfo can't be saved because a file would be"
                    "overwritten.";
      return false;
    }
  }

  constexpr bool kIsTextFormat = true;
  maplab_server_node::proto::MaplabServerNodeInfo server_info_proto;

  std::lock_guard<std::mutex> lock(robot_to_mission_id_map_mutex_);

  for (auto it = robot_to_mission_id_map_.cbegin();
       it != robot_to_mission_id_map_.cend(); ++it) {
    auto robot_mission_information_proto =
        server_info_proto.add_robot_mission_infos();
    it->second.serialize(robot_mission_information_proto);
  }
  server_info_proto.set_last_optimization_trust_region_radius(
      optimization_trust_region_radius_.load());
  common::proto_serialization_helper::serializeProtoToFile(
      FLAGS_maplab_server_merged_map_folder, kRobotMissionsInfoFileName,
      server_info_proto, kIsTextFormat);
  return true;
}

bool MaplabServerNode::saveRobotTrajectories() {
  if (!map_manager_.hasMap(kMergedMapKey)) {
    LOG(ERROR) << "[MaplabServerNode] Map manager does not contain the global "
                  "merged map.";
    return false;
  }
  // Get map and mission ids.
  vi_map::VIMapManager::MapReadAccess map =
      map_manager_.getMapReadAccess(kMergedMapKey);
  vi_map::MissionIdList mission_ids;
  map->getAllMissionIds(&mission_ids);
  if (mission_ids.empty()) {
    LOG(ERROR) << "[MaplabServerNode] There are no missions available in the "
                  "merged map.";
    return false;
  }
  // Get the path to the merged map folder.
  const std::string kFilename = "vertex_poses_velocities_biases.csv";
  const std::string filepath =
      common::concatenateFolderAndFileName(map->getMapFolder(), kFilename);

  // Get one reference sensor id.
  aslam::SensorId reference_sensor_id;
  // Pick first valid IMU from mission
  for (const vi_map::MissionId& mission_id : mission_ids) {
    const vi_map::VIMission& mission = map->getMission(mission_id);
    if (mission.hasImu()) {
      reference_sensor_id = mission.getImuId();
      break;
    }
  }
  if (!reference_sensor_id.isValid()) {
    LOG(ERROR) << "[MaplabServerNode] Could not find a mission with a valid "
                  "IMU.";
    return false;
  }
  const std::string kFormat = "asl";
  data_import_export::exportPosesVelocitiesAndBiasesToCsv(
      *map, mission_ids, reference_sensor_id, filepath, kFormat);
  return true;
}

bool MaplabServerNode::loadRobotMissionsInfo() {
  CHECK(!initial_map_path_.empty());
  const std::string file_path = common::concatenateFolderAndFileName(
      initial_map_path_, kRobotMissionsInfoFileName);
  if (!common::fileExists(file_path)) {
    LOG(ERROR) << "RobotMissionsInfo under \"" << file_path
               << "\" does not exist!";
    return false;
  }
  constexpr bool kIsTextFormat = true;
  maplab_server_node::proto::MaplabServerNodeInfo server_info_proto;
  if (!common::proto_serialization_helper::parseProtoFromFile(
          initial_map_path_, kRobotMissionsInfoFileName, &server_info_proto,
          kIsTextFormat)) {
    LOG(ERROR) << "RobotMissionsInfo under \"" << file_path
               << "\" could not be parsed!";
    return false;
  }

  const size_t num_robot_mission_infos =
      static_cast<size_t>(server_info_proto.robot_mission_infos_size());
  std::lock_guard<std::mutex> lock(robot_to_mission_id_map_mutex_);
  for (size_t idx = 0u; idx < num_robot_mission_infos; ++idx) {
    const maplab_server_node::proto::RobotMissionInfo&
        robot_mission_info_proto = server_info_proto.robot_mission_infos(idx);
    const std::string& robot_name = robot_mission_info_proto.robot_name();
    robot_to_mission_id_map_.emplace(robot_name, robot_mission_info_proto);
    const RobotMissionInformation& robot_mission_info =
        robot_to_mission_id_map_[robot_name];
    for (auto it = robot_mission_info.mission_ids_to_submap_keys.cbegin();
         it != robot_mission_info.mission_ids_to_submap_keys.cend(); ++it) {
      mission_id_to_robot_map_[it->first] = robot_mission_info.robot_name;
      total_num_merged_submaps_ += it->second.size();
    }
  }
  optimization_trust_region_radius_ =
      server_info_proto.last_optimization_trust_region_radius();

  return true;
}

void MaplabServerNode::replacePublicMap() {
  vi_map::VIMapManager::MapReadAccess merged_map =
      map_manager_.getMapReadAccess(kMergedMapKey);
  if (public_map_manager_.hasMap(kMergedMapPublicKey)) {
    vi_map::VIMapManager::MapWriteAccess public_map =
        public_map_manager_.getMapWriteAccess(kMergedMapPublicKey);
    public_map.get()->deepCopy(map_manager_.getMap(kMergedMapKey));
  } else {
    AlignedUniquePtr<vi_map::VIMap> public_map =
        aligned_unique<vi_map::VIMap>();
    public_map.get()->deepCopy(map_manager_.getMap(kMergedMapKey));
    public_map_manager_.addMap(kMergedMapPublicKey, public_map);
  }
  update_sparse_graph_ = true;
}

MaplabServerNode::RobotMissionInformation::RobotMissionInformation(
    const maplab_server_node::proto::RobotMissionInfo&
        robot_mission_information_proto) {
  robot_name = robot_mission_information_proto.robot_name();
  CHECK(!robot_name.empty());
  const size_t num_missions =
      static_cast<size_t>(robot_mission_information_proto.mission_infos_size());
  for (size_t idx = 0u; idx < num_missions; ++idx) {
    const maplab_server_node::proto::MissionInfo& mission_info_proto =
        robot_mission_information_proto.mission_infos(idx);
    const vi_map::MissionId mission_id(mission_info_proto.mission_id());
    CHECK(mission_id.isValid());
    mission_ids_with_baseframe_status.push_back(
        std::make_pair(mission_id, mission_info_proto.baseframe_status()));
    const size_t num_submaps =
        static_cast<size_t>(mission_info_proto.included_submap_keys_size());
    for (size_t submap_idx = 0u; submap_idx < num_submaps; ++submap_idx) {
      std::vector<std::string>& submap_keys =
          mission_ids_to_submap_keys[mission_id];
      submap_keys.push_back(
          mission_info_proto.included_submap_keys(submap_idx));
    }
    const size_t num_t_m_b = mission_info_proto.t_m_b_submaps_input_size();
    const size_t num_t_g_m = mission_info_proto.t_g_m_submaps_input_size();
    CHECK_EQ(num_t_m_b, num_t_g_m);
    CHECK_EQ(num_t_m_b, num_submaps);
    for (size_t idx = 0u; idx < num_t_m_b; ++idx) {
      const maplab_server_node::proto::StampedTransformation stamped_T_M_B =
          mission_info_proto.t_m_b_submaps_input(idx);
      pose::Transformation& T_M_B =
          T_M_B_submaps_input[mission_id][stamped_T_M_B.timestamp_ns()];
      common::eigen_proto::deserialize(stamped_T_M_B.t_a_b(), &T_M_B);
    }
    for (size_t idx = 0u; idx < num_t_g_m; ++idx) {
      const maplab_server_node::proto::StampedTransformation stamped_T_G_M =
          mission_info_proto.t_g_m_submaps_input(idx);
      pose::Transformation& T_G_M =
          T_G_M_submaps_input[mission_id][stamped_T_G_M.timestamp_ns()];
      common::eigen_proto::deserialize(stamped_T_G_M.t_a_b(), &T_G_M);
    }
  }
}

bool MaplabServerNode::RobotMissionInformation::addSubmapKey(
    const vi_map::MissionId& mission_id, const std::string& submap_key) {
  auto& mission_included_submap_keys = mission_ids_to_submap_keys[mission_id];
  if (std::find(
          mission_included_submap_keys.cbegin(),
          mission_included_submap_keys.cend(),
          submap_key) == mission_included_submap_keys.cend()) {
    mission_included_submap_keys.push_back(submap_key);
    return true;
  } else {
    LOG(WARNING) << "Submap Key " << submap_key
                 << " is already included in RobotMissionInformation.";
    return false;
  }
}

void MaplabServerNode::RobotMissionInformation::serialize(
    maplab_server_node::proto::RobotMissionInfo*
        robot_mission_information_proto) const {
  CHECK_NOTNULL(robot_mission_information_proto);
  robot_mission_information_proto->set_robot_name(robot_name);
  const size_t num_missions = mission_ids_with_baseframe_status.size();
  CHECK_EQ(num_missions, mission_ids_to_submap_keys.size());
  for (auto it = mission_ids_with_baseframe_status.cbegin();
       it != mission_ids_with_baseframe_status.cend(); ++it) {
    auto mission_info = robot_mission_information_proto->add_mission_infos();
    const vi_map::MissionId& mission_id = it->first;
    mission_id.serialize(mission_info->mutable_mission_id());
    mission_info->set_baseframe_status(it->second);
    auto jt = mission_ids_to_submap_keys.find(mission_id);
    CHECK(jt != mission_ids_to_submap_keys.end());
    CHECK(jt->second.size() == T_M_B_submaps_input.at(mission_id).size());
    CHECK(jt->second.size() == T_G_M_submaps_input.at(mission_id).size());
    for (auto submap_key : jt->second) {
      mission_info->add_included_submap_keys(submap_key);
    }
    for (auto it = T_M_B_submaps_input.at(mission_id).begin();
         it != T_M_B_submaps_input.at(mission_id).end(); it++) {
      auto stamped_T_M_B = mission_info->add_t_m_b_submaps_input();
      stamped_T_M_B->set_timestamp_ns(it->first);
      common::eigen_proto::serialize(
          it->second, stamped_T_M_B->mutable_t_a_b());
    }
    for (auto it = T_G_M_submaps_input.at(mission_id).begin();
         it != T_G_M_submaps_input.at(mission_id).end(); it++) {
      auto stamped_T_G_M = mission_info->add_t_g_m_submaps_input();
      stamped_T_G_M->set_timestamp_ns(it->first);
      common::eigen_proto::serialize(
          it->second, stamped_T_G_M->mutable_t_a_b());
    }
  }
}

<<<<<<< HEAD
  for (auto it = T_M_B_submaps_input.cbegin(); it != T_M_B_submaps_input.cend();
       ++it) {
    auto stamped_T_M_B =
        robot_mission_information_proto->add_t_m_b_submaps_input();
    stamped_T_M_B->set_timestamp_ns(it->first);
    common::eigen_proto::serialize(it->second, stamped_T_M_B->mutable_t_a_b());
  }

  for (auto it = T_G_M_submaps_input.cbegin(); it != T_G_M_submaps_input.cend();
       ++it) {
    auto stamped_T_G_M =
        robot_mission_information_proto->add_t_g_m_submaps_input();
    stamped_T_G_M->set_timestamp_ns(it->first);
    common::eigen_proto::serialize(it->second, stamped_T_G_M->mutable_t_a_b());
=======
MaplabServerNode::VerificationStatus MaplabServerNode::verifySubmap(
    const uint32_t submap_id) {
  // The verification only supports LiDAR loop closures.
  if (!FLAGS_maplab_server_enable_lidar_loop_closure) {
    return VerificationStatus::kFailure;
  }

  // Retrieve the vertices of the submap.
  const pose_graph::VertexIdList submap_ids =
      sparsified_graph_.getVerticesForSubmap(submap_id);
  if (submap_ids.empty()) {
    return VerificationStatus::kFailure;
>>>>>>> 7e5b8e08
  }

  // Get all mission IDs.
  vi_map::VIMapManager::MapWriteAccess map =
      map_manager_.getMapWriteAccess(kMergedMapPublicKey);
  vi_map::MissionIdList mission_ids;
  map->getAllMissionIds(&mission_ids);

  const dense_mapping::Config config = dense_mapping::Config::fromGflags();
  if (!dense_mapping::verifyDenseMappingConstraintsFromSubmap(
          config, mission_ids, submap_ids, map.get())) {
    LOG(ERROR) << "[MaplabServerNode] Removing dense mapping constraints "
               << "encountered an error!";
    return VerificationStatus::kFailure;
  }

  return VerificationStatus::kSuccess;
}

bool MaplabServerNode::computeSparseGraph() {
  if (!FLAGS_maplab_server_enable_sparse_graph_computation) {
    return false;
  }
  if (!update_sparse_graph_.load()) {
    return false;
  }
  update_sparse_graph_ = false;
  /// Sparse Graph Update.
  vi_map::VIMapManager::MapReadAccess map_read =
      map_manager_.getMapReadAccess(kMergedMapPublicKey);

  // Sparsify the graph and get latest estimations.
  const vi_map::VIMap* cmap = CHECK_NOTNULL(map_read.get());
  spg::LidarPartitioner partitioner(*cmap);

  // Sparsify the graph and get latest estimations.
  sparsified_graph_.compute(cmap, &partitioner);
  sparsified_graph_.computeAdjacencyMatrix(cmap);

  sparsified_graph_.publishLatestGraph(cmap);
  return true;
}

}  // namespace maplab<|MERGE_RESOLUTION|>--- conflicted
+++ resolved
@@ -526,13 +526,7 @@
     auto config = vi_map::parseSaveConfigFromGFlags();
     const bool save_map = map_manager_.saveMapToFolder(
         kMergedMapKey, FLAGS_maplab_server_merged_map_folder, config);
-<<<<<<< HEAD
     return save_map & saveRobotMissionsInfo(config);
-=======
-    save_map &= saveRobotMissionsInfo(config);
-    save_map &= saveRobotTrajectories();
-    return save_map;
->>>>>>> 7e5b8e08
   } else {
     return false;
   }
@@ -2190,22 +2184,6 @@
   }
 }
 
-<<<<<<< HEAD
-  for (auto it = T_M_B_submaps_input.cbegin(); it != T_M_B_submaps_input.cend();
-       ++it) {
-    auto stamped_T_M_B =
-        robot_mission_information_proto->add_t_m_b_submaps_input();
-    stamped_T_M_B->set_timestamp_ns(it->first);
-    common::eigen_proto::serialize(it->second, stamped_T_M_B->mutable_t_a_b());
-  }
-
-  for (auto it = T_G_M_submaps_input.cbegin(); it != T_G_M_submaps_input.cend();
-       ++it) {
-    auto stamped_T_G_M =
-        robot_mission_information_proto->add_t_g_m_submaps_input();
-    stamped_T_G_M->set_timestamp_ns(it->first);
-    common::eigen_proto::serialize(it->second, stamped_T_G_M->mutable_t_a_b());
-=======
 MaplabServerNode::VerificationStatus MaplabServerNode::verifySubmap(
     const uint32_t submap_id) {
   // The verification only supports LiDAR loop closures.
@@ -2218,7 +2196,6 @@
       sparsified_graph_.getVerticesForSubmap(submap_id);
   if (submap_ids.empty()) {
     return VerificationStatus::kFailure;
->>>>>>> 7e5b8e08
   }
 
   // Get all mission IDs.
