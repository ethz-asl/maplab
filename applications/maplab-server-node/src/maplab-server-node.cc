--- conflicted
+++ resolved
@@ -960,134 +960,39 @@
       << "Dense mapping constraints are experimental on old compilers.";
 #endif
 
-<<<<<<< HEAD
-=======
-  // Full optimization
-  ////////////////////
-  // This does not scale, and never will, so it is important that # we limit
-  // the runtime by setting the --ba_max_time_seconds flag.
-  {
-    vi_map::VIMapManager::MapWriteAccess map =
-        map_manager_.getMapWriteAccess(kMergedMapKey);
-    vi_map::MissionIdList mission_ids;
-    map->getAllMissionIds(&mission_ids);
-
-    {
-      std::lock_guard<std::mutex> merge_status_lock(
-          running_merging_process_mutex_);
-      running_merging_process_ = "optimization";
-    }
-    const vi_map::MissionIdSet missions_to_optimize(
-        mission_ids.begin(), mission_ids.end());
-    // We only want to get these once, such that if the gflags get modified
-    // later the optimization settings for the submaps remain the same.
-    map_optimization::ViProblemOptions options =
-        map_optimization::ViProblemOptions::initFromGFlags();
-
-    // Restore previous trust region.
-    if (FLAGS_maplab_server_preserve_trust_region_radius_across_merging_iterations) {  // NOLINT
-      // Reset the trust region if N submaps have been added in the meantime.
-      const uint32_t num_submaps_merged = total_num_merged_submaps_.load();
-      const uint32_t num_submaps_since_reset =
-          num_submaps_merged - num_submaps_at_last_trust_region_reset;
-      const uint32_t reset_every_n =
-          FLAGS_maplab_server_reset_trust_region_radius_every_nth_submap;
-      if (reset_every_n != 0u && num_submaps_since_reset >= reset_every_n) {
-        optimization_trust_region_radius_ =
-            FLAGS_ba_initial_trust_region_radius;
-        num_submaps_at_last_trust_region_reset = num_submaps_merged;
-      }
-      options.solver_options.initial_trust_region_radius =
-          optimization_trust_region_radius_;
-    }
-
-    map_optimization::VIMapOptimizer optimizer(
-        nullptr /*no plotter for optimization*/,
-        false /*signal handler enabled*/);
-
-    map_optimization::OptimizationProblemResult result;
-    if (!optimizer.optimize(
-            options, missions_to_optimize, map.get(), &result)) {
-      LOG(ERROR) << "[MaplabServerNode] MapMerging - Failure in optimization.";
-    } else {
-      if (!result.iteration_summaries.empty()) {
-        optimization_trust_region_radius_ =
-            result.iteration_summaries.back().trust_region_radius;
-      } else {
-        LOG(ERROR) << "[MaplabServerNode] Unable to extract final trust region "
-                   << "of previous global optimization iteration! Setting to "
-                   << "default value (" << FLAGS_ba_initial_trust_region_radius
-                   << ").";
-        optimization_trust_region_radius_ =
-            FLAGS_ba_initial_trust_region_radius;
-      }
-    }
-  }
-
-  /// Sparse Graph Update.
-  {
-    vi_map::VIMapManager::MapReadAccess map_read =
-        map_manager_.getMapReadAccess(kMergedMapKey);
-    {
-      std::lock_guard<std::mutex> merge_status_lock(
-          running_merging_process_mutex_);
-      running_merging_process_ = "Computing sparse graph.";
-    }
-    // Sparsify the graph and get latest estimations.
-    const vi_map::VIMap* cmap = CHECK_NOTNULL(map_read.get());
-    spg::LidarPartitioner partitioner(*cmap);
-
-    // Sparsify the graph and get latest estimations.
-    sparsified_graph_.compute(cmap, &partitioner);
-    sparsified_graph_.computeAdjacencyMatrix(cmap);
-  }
-
-  {
-      /*
-      {
-        std::lock_guard<std::mutex> merge_status_lock(
-            running_merging_process_mutex_);
-        running_merging_process_ = "Compute sparse uncertainty";
-      }
-
-      std::map<uint32_t, pose_graph::VertexIdList> all_vertices =
-          sparsified_graph_.getAllVerticesPerSubmap();
-
-      // Compute covariances for each sparsified pose.
-      map_optimization::VIMapOptimizer optimizer(nullptr, false);
-
-      vi_map::VIMapManager::MapWriteAccess map_write =
-          map_manager_.getMapWriteAccess(kMergedMapKey);
-      vi_map::MissionIdList mission_ids;
-      map_write->getAllMissionIds(&mission_ids);
-
-      const vi_map::MissionIdSet missions_to_optimize(
-          mission_ids.begin(), mission_ids.end());
-      map_optimization::ViProblemOptions options =
-          map_optimization::ViProblemOptions::initFromGFlags();
-
-      std::map<uint32_t, double> residuals = optimizer.getResidualsForVertices(
-          options, missions_to_optimize, all_vertices, map_write.get());
-      sparsified_graph_.attachResiduals(std::move(residuals));
-      */
-  }
-
-  {
-    {
-      std::lock_guard<std::mutex> merge_status_lock(
-          running_merging_process_mutex_);
-      running_merging_process_ = "Publish sparse graph";
-    }
-
-    vi_map::VIMapManager::MapReadAccess map_read =
-        map_manager_.getMapReadAccess(kMergedMapKey);
-    const vi_map::VIMap* cmap = CHECK_NOTNULL(map_read.get());
-
-    sparsified_graph_.publishLatestGraph(cmap);
-    sparsified_graph_.writeResultsToFile();
-  }
-
->>>>>>> 48df1e6a
+/// Sparse Graph Update.
+{
+  vi_map::VIMapManager::MapReadAccess map_read =
+      map_manager_.getMapReadAccess(kMergedMapKey);
+  {
+    std::lock_guard<std::mutex> merge_status_lock(
+        running_merging_process_mutex_);
+    running_merging_process_ = "Computing sparse graph.";
+  }
+  // Sparsify the graph and get latest estimations.
+  const vi_map::VIMap* cmap = CHECK_NOTNULL(map_read.get());
+  spg::LidarPartitioner partitioner(*cmap);
+
+  // Sparsify the graph and get latest estimations.
+  sparsified_graph_.compute(cmap, &partitioner);
+  sparsified_graph_.computeAdjacencyMatrix(cmap);
+}
+
+{
+  {
+    std::lock_guard<std::mutex> merge_status_lock(
+        running_merging_process_mutex_);
+    running_merging_process_ = "Publish sparse graph";
+  }
+
+  vi_map::VIMapManager::MapReadAccess map_read =
+      map_manager_.getMapReadAccess(kMergedMapKey);
+  const vi_map::VIMap* cmap = CHECK_NOTNULL(map_read.get());
+
+  sparsified_graph_.publishLatestGraph(cmap);
+  sparsified_graph_.writeResultsToFile();
+}
+
   // Reset merging thread status.
   {
     std::lock_guard<std::mutex> merge_status_lock(
@@ -1351,12 +1256,8 @@
 void MaplabServerNode::printAndPublishServerStatus() {
   std::stringstream ss;
 
-<<<<<<< HEAD
   if (FLAGS_maplab_server_clear_at_status_print)
     ss << "\033c";
-=======
-  // ss << "\033c";
->>>>>>> 48df1e6a
   ss << "\n"
      << "=================================================================="
         "\n";
@@ -1987,7 +1888,6 @@
   return true;
 }
 
-<<<<<<< HEAD
 bool MaplabServerNode::saveRobotMissionsInfo(
     const backend::SaveConfig& config) {
   CHECK(!FLAGS_maplab_server_merged_map_folder.empty());
@@ -2189,7 +2089,8 @@
     stamped_T_G_M->set_timestamp_ns(it->first);
     common::eigen_proto::serialize(it->second, stamped_T_G_M->mutable_t_a_b());
   }
-=======
+}
+
 MaplabServerNode::VerificationStatus MaplabServerNode::verifySubmap(
     const uint32_t submap_id) {
   // The verification only supports LiDAR loop closures.
@@ -2237,7 +2138,6 @@
   }
   */
   return VerificationStatus::kSuccess;
->>>>>>> 48df1e6a
 }
 
 }  // namespace maplab