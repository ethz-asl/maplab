--- conflicted
+++ resolved
@@ -1,8 +1,8 @@
 <?xml version="1.0"?>
 
-<!-- Requires: 
+<!-- Requires:
   - ethz-asl/maplab (develop)
-  - ethz-asl/transfolder 
+  - ethz-asl/transfolder
 -->
 
 <launch>
@@ -34,13 +34,8 @@
 			<arg name="maplab_save_map_every_n_sec" default="$(arg euroc_save_map_every_n_sec)"/>
 			<arg name="maplab_keyframe_when_saving" default="true"/>
 			<arg name="maplab_image_topic_suffix" default="image_raw"/>
-<<<<<<< HEAD
-			<arg name="maplab_attach_tracking_images" default="$(arg euroc_attach_images)"/>
-		  <arg name="maplab_map_folder" default="$(arg euroc_root_map_directory)/$(arg euroc_robot_name)/"/>
-=======
 			<arg name="maplab_attach_images" default="$(arg euroc_attach_images)"/>
 			<arg name="maplab_map_folder" default="$(arg euroc_root_map_directory)/$(arg euroc_robot_name)/"/>
->>>>>>> fe203333
 			<arg name="maplab_apply_clahe" default="$(arg euroc_clahe)"/>
 			<arg name="maplab_remove_bad_landmarks" default="$(arg euroc_remove_bad_landmarks)"/>
 		</include>
