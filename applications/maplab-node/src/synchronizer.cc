--- conflicted
+++ resolved
@@ -127,16 +127,12 @@
 }
 
 void Synchronizer::processCameraImage(
-<<<<<<< HEAD
-    const size_t camera_index, const cv::Mat& image, const int64_t timestamp,
-    const std::string& encoding) {
+    const vio::ImageMeasurement::ConstPtr& image_measurement) {
   CHECK(visual_pipeline_) << "[MaplabNode-Synchronizer] The visual pipeline, "
                              "which turns individual images "
                           << "into NFrames, has not been initialized yet!";
-=======
-    const vio::ImageMeasurement::ConstPtr& image_measurement) {
+
   CHECK(image_measurement);
->>>>>>> fe203333
 
   const int64_t current_time_ns = aslam::time::nanoSecondsSinceEpoch();
 
@@ -174,19 +170,6 @@
         static_cast<double>(latency_ns));
   }
 
-<<<<<<< HEAD
-  if (!visual_pipeline_->processImageBlockingIfFull(
-          camera_index, image, timestamp,
-          FLAGS_vio_nframe_sync_max_queue_size, encoding)) {
-    LOG(ERROR)
-        << "[MaplabNode-Synchronizer] Failed to process an image of camera "
-        << camera_index << " into an NFrame at time " << timestamp << "ns!";
-    shutdown();
-  }
-
-  // Put all visual nframes that are ready into the buffer.
-=======
->>>>>>> fe203333
   {
     std::lock_guard<std::mutex> lock(image_buffer_mutex_);
     CHECK_LT(
