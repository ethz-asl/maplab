#include "maplab-node/synchronizer.h"

#include <aslam/common/covariance-helpers.h>
#include <aslam/pipeline/visual-pipeline-null.h>
#include <maplab-common/conversions.h>

DEFINE_int64(
    vio_nframe_sync_tolerance_ns, 500000,
    "Tolerance of the timestamps of two images to consider them as "
    "part of a single n-frame [ns].");
DEFINE_double(
    vio_nframe_sync_max_output_frequency_hz, 10.0,
    "Maximum output frequency of the synchronized NFrame structures "
    "from the synchronizer.");
DEFINE_double(
    vio_nframe_sync_max_output_frequency_tolerance_factor_, 0.95,
    "Tolerance on the minimum timestamp differance required by throttler above "
    "which an nframe is released. This is helpful when the desired throttling "
    "frequency is close to the actual frame rate and the latter has slight "
    "variations.");
DEFINE_int32(
    vio_nframe_sync_max_queue_size, 50,
    "Maximum queue size of the synchronization pipeline trying to match images "
    "into NFrames.");
DEFINE_int64(
    odometry_buffer_history_ns, aslam::time::seconds(30u),
    "History length of the buffered external 6DOF odometry measurements.");
DEFINE_int64(
    odometry_buffer_max_forward_propagation_ns, aslam::time::milliseconds(500),
    "Determines the maximum duration the odometry buffer can "
    "forward-propagate using the IMU.");
DEFINE_bool(
    enable_synchronizer_statistics, false,
    "If enable, the synchronizer will keep data about the latency and other "
    "key properties of the data it synchronizes.");

namespace maplab {

Synchronizer::Synchronizer(const vi_map::SensorManager& sensor_manager)
    : sensor_manager_(sensor_manager),
      T_M_B_buffer_(
          FLAGS_odometry_buffer_history_ns,
          FLAGS_odometry_buffer_max_forward_propagation_ns),
      image_skip_counter_(0u),
      frame_skip_counter_(0u),
      previous_nframe_timestamp_ns_(aslam::time::getInvalidTime()),
      min_nframe_timestamp_diff_ns_(
          kSecondsToNanoSeconds /
          FLAGS_vio_nframe_sync_max_output_frequency_hz),
      min_nframe_timestamp_diff_tolerance_factor_(
          FLAGS_vio_nframe_sync_max_output_frequency_tolerance_factor_),
      odometry_measurement_counter_(0),
      lidar_skip_counter_(0u),
      shutdown_(false),
      time_last_imu_message_received_or_checked_ns_(
          aslam::time::getInvalidTime()),
      time_last_lidar_message_received_or_checked_ns_(
          aslam::time::getInvalidTime()),
      time_last_odometry_message_received_or_checked_ns_(
          aslam::time::getInvalidTime()),
      received_first_odometry_message_(false),
      time_last_absolute_6dof_message_received_or_checked_ns_(
          aslam::time::getInvalidTime()),
      time_last_wheel_odometry_message_received_or_checked_ns_(
          aslam::time::getInvalidTime()),
      time_last_loop_closure_message_received_or_checked_ns_(
          aslam::time::getInvalidTime()),
      time_last_pointcloud_map_message_received_or_checked_ns_(
          aslam::time::getInvalidTime()) {
  CHECK_GT(FLAGS_vio_nframe_sync_max_output_frequency_hz, 0.);

  if (FLAGS_enable_synchronizer_statistics) {
    statistics_.reset(new SynchronizerStatistics());
  }
}

Synchronizer::~Synchronizer() {
  if (statistics_) {
    LOG(INFO) << statistics_->print();
  }

  if (!shutdown_.load()) {
    shutdown();
  }
}

void Synchronizer::start() {
  check_if_messages_are_incoming_thread_ =
      std::thread(&Synchronizer::checkIfMessagesAreIncomingWorker, this);
}

void Synchronizer::initializeNCameraSynchronization(
    const aslam::NCamera::Ptr& camera_system) {
  CHECK(camera_system);
  CHECK(!visual_pipeline_) << "[MaplabNode-Synchronizer] NCamera "
                           << "synchronization already initialized!";

  // Initialize temporal buffer per frame.
  {
    std::lock_guard<std::mutex> lock(image_buffer_mutex_);
    image_buffer_.resize(camera_system->getNumCameras());
  }

  // Initialize the pipeline.
  static constexpr bool kCopyImages = false;
  std::vector<aslam::VisualPipeline::Ptr> mono_pipelines;
  for (size_t camera_idx = 0u; camera_idx < camera_system->getNumCameras();
       ++camera_idx) {
    mono_pipelines.emplace_back(new aslam::NullVisualPipeline(
        camera_system->getCameraShared(camera_idx), kCopyImages));
  }
  {
    std::lock_guard<std::mutex> lock(
        mutex_times_last_camera_messages_received_or_checked_ns_);
    times_last_camera_messages_received_or_checked_ns_.assign(
        camera_system->getNumCameras(), aslam::time::getInvalidTime());
  }
  const int kNFrameToleranceNs = FLAGS_vio_nframe_sync_tolerance_ns;
  constexpr size_t kNumThreads = 1u;
  visual_pipeline_.reset(new aslam::VisualNPipeline(
      kNumThreads, mono_pipelines, camera_system, camera_system,
      kNFrameToleranceNs));

  if (statistics_) {
    statistics_->initializeCameraStats(camera_system->getNumCameras());
  }
}

void Synchronizer::processCameraImage(
    const vio::ImageMeasurement::ConstPtr& image_measurement) {
  CHECK(image_measurement);

  const int64_t current_time_ns = aslam::time::nanoSecondsSinceEpoch();

  VLOG(5) << "[MaplabNode-Synchronizer] processCameraImage "
          << aslam::time::timeNanosecondsToString(image_measurement->timestamp);

  {
    std::lock_guard<std::mutex> lock(
        mutex_times_last_camera_messages_received_or_checked_ns_);
    CHECK_LT(
        image_measurement->camera_index,
        static_cast<int>(
            times_last_camera_messages_received_or_checked_ns_.size()));
    times_last_camera_messages_received_or_checked_ns_[image_measurement
                                                           ->camera_index] =
        current_time_ns;
  }

  if (statistics_) {
    CHECK_LT(
        image_measurement->camera_index,
        static_cast<int>(statistics_->cam_latency_stats.size()));

    const int64_t latency_ns = current_time_ns - image_measurement->timestamp;
    LOG_IF(WARNING, latency_ns < 0)
        << "[MaplabNode-Synchronizer] Received image message (cam "
        << image_measurement->camera_index << ") from the "
        << "future! msg time "
        << aslam::time::timeNanosecondsToString(image_measurement->timestamp)
        << " current time: "
        << aslam::time::timeNanosecondsToString(current_time_ns)
        << " latency: " << latency_ns << "ns";

    statistics_->cam_latency_stats[image_measurement->camera_index].AddSample(
        static_cast<double>(latency_ns));
  }

  {
    std::lock_guard<std::mutex> lock(image_buffer_mutex_);
    CHECK_LT(
        image_measurement->camera_index,
        static_cast<int>(image_buffer_.size()));
    image_buffer_[image_measurement->camera_index].addValue(
        image_measurement->timestamp, image_measurement);
  }
}

void Synchronizer::processLidarMeasurement(
    const vi_map::RosLidarMeasurement::ConstPtr& lidar_measurement) {
  CHECK(lidar_measurement);

  const int64_t current_time_ns = aslam::time::nanoSecondsSinceEpoch();

  time_last_lidar_message_received_or_checked_ns_.store(current_time_ns);

  const int64_t timestamp_ns = lidar_measurement->getTimestampNanoseconds();

  VLOG(5) << "[MaplabNode-Synchronizer] processLidarMeasurement "
          << aslam::time::timeNanosecondsToString(timestamp_ns);

  if (statistics_) {
    const int64_t latency_ns = current_time_ns - timestamp_ns;
    LOG_IF(WARNING, latency_ns < 0)
        << "[MaplabNode-Synchronizer] Received Lidar message from the "
        << "future! msg time "
        << aslam::time::timeNanosecondsToString(timestamp_ns)
        << " current time: "
        << aslam::time::timeNanosecondsToString(current_time_ns)
        << " latency: " << latency_ns << "ns";
    statistics_->lidar_latency_stats.AddSample(static_cast<double>(latency_ns));
  }

  {
    std::lock_guard<std::mutex> lock(lidar_buffer_mutex_);
    lidar_buffer_.addValue(timestamp_ns, lidar_measurement);
  }
}

void Synchronizer::processAbsolute6DoFMeasurement(
    const vi_map::Absolute6DoFMeasurement::Ptr& absolute_6dof_measurement) {
  CHECK(absolute_6dof_measurement);
  time_last_absolute_6dof_message_received_or_checked_ns_.store(
      aslam::time::nanoSecondsSinceEpoch());

  {
    std::lock_guard<std::mutex> lock(absolute_6dof_buffer_mutex_);
    absolute_6dof_buffer_.addValue(
        absolute_6dof_measurement->getTimestampNanoseconds(),
        absolute_6dof_measurement);
  }
}

void Synchronizer::processLoopClosureMeasurement(
    const vi_map::LoopClosureMeasurement::ConstPtr& loop_closure_measurement) {
  CHECK(loop_closure_measurement);
  time_last_loop_closure_message_received_or_checked_ns_.store(
      aslam::time::nanoSecondsSinceEpoch());

  {
    std::lock_guard<std::mutex> lock(loop_closure_buffer_mutex_);
    std::pair<int64_t, int64_t> timestamp_pair(
        loop_closure_measurement->getTimestampNanosecondsA(),
        loop_closure_measurement->getTimestampNanosecondsB());

    loop_closure_buffer_[timestamp_pair] = loop_closure_measurement;
  }
}

void Synchronizer::processWheelOdometryMeasurement(
    const vi_map::WheelOdometryMeasurement::ConstPtr&
        wheel_odometry_measurement) {
  CHECK(wheel_odometry_measurement);
  time_last_wheel_odometry_message_received_or_checked_ns_.store(
      aslam::time::nanoSecondsSinceEpoch());

  {
    std::lock_guard<std::mutex> lock(wheel_odometry_buffer_mutex_);
    wheel_odometry_buffer_.addValue(
        wheel_odometry_measurement->getTimestampNanoseconds(),
        wheel_odometry_measurement);
  }
}

void Synchronizer::processPointCloudMapMeasurement(
    const vi_map::RosPointCloudMapSensorMeasurement::ConstPtr& pointcloud_map) {
  CHECK(pointcloud_map);
  time_last_pointcloud_map_message_received_or_checked_ns_.store(
      aslam::time::nanoSecondsSinceEpoch());

  {
    std::lock_guard<std::mutex> lock(pointcloud_map_buffer_mutex_);

    pointcloud_map_buffer_.addValue(
        pointcloud_map->getTimestampNanoseconds(), pointcloud_map);
  }
}

void Synchronizer::processImuMeasurements(
    const Eigen::Matrix<int64_t, 1, Eigen::Dynamic>& timestamps_nanoseconds,
    const Eigen::Matrix<double, 6, Eigen::Dynamic>& imu_measurements) {
  const int64_t current_time_ns = aslam::time::nanoSecondsSinceEpoch();

  time_last_imu_message_received_or_checked_ns_.store(current_time_ns);

  CHECK_GT(imu_measurements.cols(), 0);
  const int last_idx = imu_measurements.cols() - 1;
  const int64_t timestamp_ns = timestamps_nanoseconds[last_idx];

  VLOG(5) << "[MaplabNode-Synchronizer] processImuMeasurements "
          << aslam::time::timeNanosecondsToString(timestamp_ns);

  if (statistics_) {
    const int64_t latency_ns = current_time_ns - timestamp_ns;
    LOG_IF(WARNING, latency_ns < 0)
        << "[MaplabNode-Synchronizer] Received IMU message from the future! "
        << "msg time " << aslam::time::timeNanosecondsToString(timestamp_ns)
        << " current time: "
        << aslam::time::timeNanosecondsToString(current_time_ns)
        << " latency: " << latency_ns << "ns";
    statistics_->imu_latency_stats.AddSample(static_cast<double>(latency_ns));
    statistics_->imu_num_measurements_per_msg_stats.AddSample(
        static_cast<double>(imu_measurements.cols()));
  }

  T_M_B_buffer_.imu_buffer_mutable().addMeasurements(
      timestamps_nanoseconds, imu_measurements);
}

void Synchronizer::processOdometryMeasurement(
    const vio::ViNodeState& odometry) {
  const int64_t current_time_ns = aslam::time::nanoSecondsSinceEpoch();

  time_last_odometry_message_received_or_checked_ns_.store(current_time_ns);

  const int64_t timestamp_ns = odometry.getTimestamp();
  VLOG(5) << "[MaplabNode-Synchronizer] processOdometryMeasurement "
          << aslam::time::timeNanosecondsToString(timestamp_ns);

  if (statistics_) {
    const int64_t latency_ns = current_time_ns - timestamp_ns;
    LOG_IF(WARNING, latency_ns < 0)
        << "[MaplabNode-Synchronizer] Received Odometry message from the "
        << "future! msg time "
        << aslam::time::timeNanosecondsToString(timestamp_ns)
        << " current time: "
        << aslam::time::timeNanosecondsToString(current_time_ns)
        << " latency: " << latency_ns << "ns";
    statistics_->odom_latency_stats.AddSample(static_cast<double>(latency_ns));
  }

  VLOG_IF(1, !received_first_odometry_message_.exchange(true))
      << "[MaplabNode-Synchronizer] Received first odometry message!";

  // To compute the odometry covariance for later filtering, it is necessary to
  // keep track of the number of odometry measurements that were received over
  // time.
  ++odometry_measurement_counter_;
  vio::ViNodeState odometry_copy = odometry;
  odometry_copy.setSequenceNumber(odometry_measurement_counter_);
  T_M_B_buffer_.bufferOdometryEstimate(odometry_copy);

  releaseData();
}

void Synchronizer::releaseCameraImages(
    const int64_t oldest_timestamp_ns, const int64_t newest_timestamp_ns) {
  CHECK_GE(newest_timestamp_ns, oldest_timestamp_ns);
  Aligned<std::vector, vio::ImageMeasurement::ConstPtr> all_extracted_images;
  {
    std::lock_guard<std::mutex> lock(image_buffer_mutex_);
<<<<<<< HEAD
    for (size_t frame_idx = 0; frame_idx < image_buffer_.size(); ++frame_idx) {
=======
    const size_t n_image_buffer = image_buffer_.size();
    for (size_t frame_idx = 0u; frame_idx < n_image_buffer; ++frame_idx) {
>>>>>>> 8cc80223
      common::TemporalBuffer<vio::ImageMeasurement::ConstPtr>& image_buffer =
          image_buffer_[frame_idx];

      // Drop these images, since there is no odometry data anymore for them.
      const size_t dropped_images =
          image_buffer.removeItemsBefore(oldest_timestamp_ns);
      LOG_IF(WARNING, dropped_images != 0u)
          << "[MaplabNode-Synchronizer] Could not find an odometry "
          << "transformation for " << dropped_images << " images "
          << "because it was already dropped from the buffer! "
          << "This might be okay during initialization.";

      image_skip_counter_ += dropped_images;
      Aligned<std::vector, vio::ImageMeasurement::ConstPtr> extracted_images;
      image_buffer.extractItemsBeforeIncluding(
          newest_timestamp_ns, &extracted_images);
      all_extracted_images.insert(
          all_extracted_images.end(), extracted_images.begin(),
          extracted_images.end());
    }
  }

  CHECK(visual_pipeline_) << "[MaplabNode-Synchronizer] The visual pipeline, "
                          << "which turns individual images "
                          << "into NFrames, has not been initialized yet!";

  VLOG(5) << "[MaplabNode-Synchronizer] releasing "
          << all_extracted_images.size()
          << " camera images into the visual processing pipeline for "
          << "synchronization and tracking.";

  // Insert all images that are released into the visual pipeline to synchronize
  // and track features.
  for (const vio::ImageMeasurement::ConstPtr& image_measurement :
       all_extracted_images) {
<<<<<<< HEAD
=======
    CHECK_NOTNULL(image_measurement);
>>>>>>> 8cc80223
    CHECK_LE(image_measurement->timestamp, newest_timestamp_ns);
    CHECK_GE(image_measurement->timestamp, oldest_timestamp_ns);

    VLOG(5)
        << "[MaplabNode-Synchronizer] release camera image at "
        << aslam::time::timeNanosecondsToString(image_measurement->timestamp)
        << " into visual processing pipeline... (blocking if pipeline is full)";
    if (!visual_pipeline_->processImageBlockingIfFull(
            image_measurement->camera_index, image_measurement->image,
            image_measurement->timestamp,
            FLAGS_vio_nframe_sync_max_queue_size)) {
      LOG(ERROR)
          << "[MaplabNode-Synchronizer] Failed to process an image of camera "
          << image_measurement->camera_index << " into an NFrame at time "
          << image_measurement->timestamp << "ns!";
      shutdown();
    }
    VLOG(5) << "[MaplabNode-Synchronizer] done.";
  }
<<<<<<< HEAD

  // Release all visual frames that are ready.
  Aligned<std::vector, aslam::VisualNFrame::Ptr> finished_nframes;
  aslam::VisualNFrame::Ptr next_nframe = visual_pipeline_->getNext();
  size_t num_nframes_released = 0u;
  while (next_nframe) {
    const int64_t current_frame_timestamp_ns =
        next_nframe->getMinTimestampNanoseconds();

    VLOG(5) << "[MaplabNode-Synchronizer] retrieved finished VisualNFrame at "
            << aslam::time::timeNanosecondsToString(current_frame_timestamp_ns)
=======

  // Release all visual frames that are ready.
  Aligned<std::vector, aslam::VisualNFrame::Ptr> finished_nframes;
  aslam::VisualNFrame::Ptr next_nframe = visual_pipeline_->getNext();
  size_t num_nframes_released = 0u;
  while (next_nframe) {
    VLOG(5) << "[MaplabNode-Synchronizer] retrieved finished VisualNFrame at "
            << aslam::time::timeNanosecondsToString(
                   next_nframe->getMinTimestampNanoseconds())
>>>>>>> 8cc80223
            << " from visual processing pipeline.";

    finished_nframes.emplace_back(next_nframe);
    next_nframe = visual_pipeline_->getNext();
    ++num_nframes_released;
  }

  VLOG(5) << "[MaplabNode-Synchronizer] retreived " << num_nframes_released
          << " finished VisualNFrames in total from the visual processing "
             "pipeline.";

  for (const aslam::VisualNFrame::Ptr& finished_nframe : finished_nframes) {
    const int64_t current_frame_timestamp_ns =
        finished_nframe->getMinTimestampNanoseconds();

    // Throttle the output rate of VisualNFrames to reduce the rate of which
    // the following nodes are running (e.g. tracker).
    if (aslam::time::isValidTime(previous_nframe_timestamp_ns_)) {
      if (current_frame_timestamp_ns - previous_nframe_timestamp_ns_ <
          min_nframe_timestamp_diff_ns_ *
              min_nframe_timestamp_diff_tolerance_factor_) {
        ++frame_skip_counter_;

        // Release the VisualNFrames to the callbacks.
        VLOG(5) << "[MaplabNode-Synchronizer] skipped finished VisualNFrame at "
                << aslam::time::timeNanosecondsToString(
                       current_frame_timestamp_ns)
                << " due to VIO frame throttling.";

        continue;
      }
    }
    previous_nframe_timestamp_ns_ = current_frame_timestamp_ns;

    // Release the VisualNFrames to the callbacks.
    VLOG(5) << "[MaplabNode-Synchronizer] release finished VisualNFrame at "
            << aslam::time::timeNanosecondsToString(current_frame_timestamp_ns)
            << " to callbacks...";
    vio::SynchronizedNFrame::Ptr new_nframe_measurement(
        new vio::SynchronizedNFrame);
    new_nframe_measurement->nframe = finished_nframe;
    {
      std::lock_guard<std::mutex> callback_lock(nframe_callback_mutex_);
      for (const std::function<void(const vio::SynchronizedNFrame::Ptr&)>&
               callback : nframe_callbacks_) {
        callback(new_nframe_measurement);
      }
    }
    VLOG(5) << "[MaplabNode-Synchronizer] done.";
  }
}

void Synchronizer::releaseLidarData(
    const int64_t oldest_timestamp_ns, const int64_t newest_timestamp_ns) {
  CHECK_GE(newest_timestamp_ns, oldest_timestamp_ns);
  std::vector<vi_map::RosLidarMeasurement::ConstPtr> lidar_measurements;
  {
    std::lock_guard<std::mutex> lock(lidar_buffer_mutex_);

    // Drop these lidar measurements, since there is no odometry data anymore
    // for them.
    const size_t dropped_lidar_measurements =
        lidar_buffer_.removeItemsBefore(oldest_timestamp_ns);
    LOG_IF(WARNING, dropped_lidar_measurements != 0u)
        << "[MaplabNode-Synchronizer] Could not find an odometry "
        << "transformation for " << dropped_lidar_measurements
        << " lidar measurements because it was already dropped from the "
        << "buffer! This might be okay during initialization.";

    lidar_skip_counter_ += dropped_lidar_measurements;

    lidar_buffer_.extractItemsBeforeIncluding(
        newest_timestamp_ns, &lidar_measurements);
  }

  for (const vi_map::RosLidarMeasurement::ConstPtr lidar_measurement :
       lidar_measurements) {
    CHECK(lidar_measurement);
    std::lock_guard<std::mutex> callback_lock(lidar_callback_mutex_);
    for (const std::function<void(
             const vi_map::RosLidarMeasurement::ConstPtr&)>& callback :
         lidar_callbacks_) {
      callback(lidar_measurement);
    }
  }
}

void Synchronizer::releaseAbsolute6DoFData(
    const int64_t /*oldest_timestamp_ns*/, const int64_t newest_timestamp_ns) {
  std::vector<vi_map::Absolute6DoFMeasurement::Ptr> absolute_6dof_measurements;
  {
    std::lock_guard<std::mutex> lock(absolute_6dof_buffer_mutex_);

    absolute_6dof_buffer_.extractItemsBeforeIncluding(
        newest_timestamp_ns, &absolute_6dof_measurements);
  }

  for (const vi_map::Absolute6DoFMeasurement::Ptr& absolute_6dof_measurement :
       absolute_6dof_measurements) {
    CHECK(absolute_6dof_measurement);

    vi_map::Absolute6DoFMeasurement::Ptr absolute_6dof_measurement_copy(
        new vi_map::Absolute6DoFMeasurement(*absolute_6dof_measurement));
    aslam::Transformation T_M_B_cached;
    if (T_M_B_buffer_.getPoseAt(
            absolute_6dof_measurement->getTimestampNanoseconds(),
            &T_M_B_cached) <= vio_common::PoseLookupBuffer::ResultStatus::
                                  kSuccessImuForwardPropagation) {
      absolute_6dof_measurement_copy->set_T_M_B_cached(T_M_B_cached);

      // The poses for which an odometry estimate is available are also released
      // as localization results and subsequently fused with the localizations

      common::LocalizationResult::Ptr absolute_6dof_localization =
          std::make_shared<common::LocalizationResult>(
              common::LocalizationType::kAbsolutePose);

      absolute_6dof_localization->localization_mode =
          common::LocalizationMode::kGlobal;
      absolute_6dof_localization->timestamp_ns =
          absolute_6dof_measurement_copy->getTimestampNanoseconds();
      absolute_6dof_localization->sensor_id =
          absolute_6dof_measurement_copy->getSensorId();

      aslam::Transformation T_G_S = absolute_6dof_measurement_copy->get_T_G_S();
      aslam::Transformation T_S_B =
          sensor_manager_
              .getSensor_T_B_S(absolute_6dof_measurement_copy->getSensorId())
              .inverse();
      absolute_6dof_localization->T_G_B = T_G_S * T_S_B;
      absolute_6dof_localization->is_T_G_B_set = true;
      const aslam::TransformationCovariance& T_G_S_covariance =
          absolute_6dof_measurement_copy->get_T_G_S_covariance();
      aslam::common::rotateCovariance(
          T_S_B.inverse(), T_G_S_covariance,
          &absolute_6dof_localization->T_G_B_covariance);

      absolute_6dof_localization->is_T_G_M_set = false;

      std::lock_guard<std::mutex> callback_lock(
          localization_result_callback_mutex_);
      for (const std::function<void(
               const common::LocalizationResult::ConstPtr&)>& callback :
           localization_result_callbacks_) {
        callback(absolute_6dof_localization);
      }
    }

    std::lock_guard<std::mutex> callback_lock(absolute_6dof_callback_mutex_);
    for (const std::function<void(const vi_map::Absolute6DoFMeasurement::Ptr&)>&
             callback : absolute_6dof_callbacks_) {
      callback(absolute_6dof_measurement_copy);
    }
  }
}

void Synchronizer::releaseLoopClosureData(
    const int64_t /*oldest_timestamp_ns*/, const int64_t newest_timestamp_ns) {
  std::vector<vi_map::LoopClosureMeasurement::ConstPtr>
      loop_closure_measurements;
  {
    std::lock_guard<std::mutex> lock(loop_closure_buffer_mutex_);
    vi_map::LoopClosureTemporalMap::iterator it = loop_closure_buffer_.begin();
    while (it != loop_closure_buffer_.end()) {
      const int64_t newer_timestamp_ns =
          std::max(it->first.first, it->first.second);
      if (newer_timestamp_ns <= newest_timestamp_ns) {
        loop_closure_measurements.push_back(it->second);
        it = loop_closure_buffer_.erase(it);
      } else {
        ++it;
      }
    }
  }

  for (const vi_map::LoopClosureMeasurement::ConstPtr loop_closure_measurement :
       loop_closure_measurements) {
    CHECK(loop_closure_measurement);
    std::lock_guard<std::mutex> callback_lock(loop_closure_callback_mutex_);
    for (const std::function<void(
             const vi_map::LoopClosureMeasurement::ConstPtr&)>& callback :
         loop_closure_callbacks_) {
      callback(loop_closure_measurement);
    }
  }
}

void Synchronizer::releaseWheelOdometryData(
    const int64_t /*oldest_timestamp_ns*/, const int64_t newest_timestamp_ns) {
  std::vector<vi_map::WheelOdometryMeasurement::ConstPtr>
      wheel_odometry_measurements;
  {
    std::lock_guard<std::mutex> lock(wheel_odometry_buffer_mutex_);

    wheel_odometry_buffer_.extractItemsBeforeIncludingKeepMostRecent(
        newest_timestamp_ns, &wheel_odometry_measurements);
  }

  for (const vi_map::WheelOdometryMeasurement::ConstPtr
           wheel_odometry_measurement : wheel_odometry_measurements) {
    CHECK(wheel_odometry_measurement);
    std::lock_guard<std::mutex> callback_lock(wheel_odometry_callback_mutex_);
    for (const std::function<void(
             const vi_map::WheelOdometryMeasurement::ConstPtr&)>& callback :
         wheel_odometry_callbacks_) {
      callback(wheel_odometry_measurement);
    }
  }
}

void Synchronizer::releasePointCloudMapData(
    const int64_t /*oldest_timestamp_ns*/, const int64_t newest_timestamp_ns) {
  std::vector<vi_map::RosPointCloudMapSensorMeasurement::ConstPtr>
      pointcloud_map_measurements;
  {
    std::lock_guard<std::mutex> lock(pointcloud_map_buffer_mutex_);

    pointcloud_map_buffer_.extractItemsBeforeIncluding(
        newest_timestamp_ns, &pointcloud_map_measurements);
  }

  CHECK(!pointcloud_map_callbacks_.empty());

  for (const vi_map::RosPointCloudMapSensorMeasurement::ConstPtr
           pointcloud_map_measurement : pointcloud_map_measurements) {
    CHECK(pointcloud_map_measurement);
    std::lock_guard<std::mutex> callback_lock(pointcloud_map_callback_mutex_);
    for (const std::function<void(
             const vi_map::RosPointCloudMapSensorMeasurement::ConstPtr&)>&
             callback : pointcloud_map_callbacks_) {
      callback(pointcloud_map_measurement);
    }
  }
}

void Synchronizer::releaseData() {
  int64_t oldest_timestamp_ns;
  int64_t newest_timestamp_ns;
  if (!T_M_B_buffer_.getTimeRangeOfAvailablePoses(
          &oldest_timestamp_ns, &newest_timestamp_ns)) {
    return;
  }

  VLOG(5) << "[MaplabNode-Synchronizer] release data between "
          << aslam::time::timeNanosecondsToString(oldest_timestamp_ns)
          << " and "
          << aslam::time::timeNanosecondsToString(newest_timestamp_ns);

  // Release (or drop) camera images.
  {
    std::lock_guard<std::mutex> lock(
        mutex_times_last_camera_messages_received_or_checked_ns_);
    const bool all_times_valid = std::all_of(
        times_last_camera_messages_received_or_checked_ns_.begin(),
        times_last_camera_messages_received_or_checked_ns_.end(),
        [](int64_t time_ns) { return aslam::time::isValidTime(time_ns); });
    if (all_times_valid) {
      releaseCameraImages(oldest_timestamp_ns, newest_timestamp_ns);
    }
  }

  // Release (or drop) lidar measurements.
  if (aslam::time::isValidTime(
          time_last_lidar_message_received_or_checked_ns_.load())) {
    releaseLidarData(oldest_timestamp_ns, newest_timestamp_ns);
  }

  // Release (or drop) absolute 6DoF data.
  if (aslam::time::isValidTime(
          time_last_absolute_6dof_message_received_or_checked_ns_.load())) {
    releaseAbsolute6DoFData(oldest_timestamp_ns, newest_timestamp_ns);
  }

  // Release (or drop) wheel odometry data.
  if (aslam::time::isValidTime(
          time_last_wheel_odometry_message_received_or_checked_ns_.load())) {
    releaseWheelOdometryData(oldest_timestamp_ns, newest_timestamp_ns);
  }

  // Release (or drop) loop closure data.
  if (aslam::time::isValidTime(
          time_last_loop_closure_message_received_or_checked_ns_.load())) {
    releaseLoopClosureData(oldest_timestamp_ns, newest_timestamp_ns);
  }

  // Release (or drop) pointcloud map data.
  if (aslam::time::isValidTime(
          time_last_pointcloud_map_message_received_or_checked_ns_.load())) {
    releasePointCloudMapData(oldest_timestamp_ns, newest_timestamp_ns);
  }
}

void Synchronizer::registerSynchronizedNFrameCallback(
    const std::function<void(const vio::SynchronizedNFrame::Ptr&)>& callback) {
  std::lock_guard<std::mutex> lock(nframe_callback_mutex_);
  CHECK(callback);
  nframe_callbacks_.emplace_back(callback);
}

void Synchronizer::registerLidarMeasurementCallback(
    const std::function<void(const vi_map::RosLidarMeasurement::ConstPtr&)>&
        callback) {
  std::lock_guard<std::mutex> lock(lidar_callback_mutex_);
  CHECK(callback);
  lidar_callbacks_.emplace_back(callback);
}

void Synchronizer::registerAbsolute6DoFMeasurementCallback(
    const std::function<void(const vi_map::Absolute6DoFMeasurement::Ptr&)>&
        callback) {
  std::lock_guard<std::mutex> lock(absolute_6dof_callback_mutex_);
  CHECK(callback);
  absolute_6dof_callbacks_.push_back(callback);
}

void Synchronizer::registerWheelOdometryMeasurementCallback(
    const std::function<
        void(const vi_map::WheelOdometryMeasurement::ConstPtr&)>& callback) {
  std::lock_guard<std::mutex> lock(wheel_odometry_callback_mutex_);
  CHECK(callback);
  wheel_odometry_callbacks_.push_back(callback);
}

void Synchronizer::registerLoopClosureMeasurementCallback(
    const std::function<void(const vi_map::LoopClosureMeasurement::ConstPtr&)>&
        callback) {
  std::lock_guard<std::mutex> lock(loop_closure_callback_mutex_);
  CHECK(callback);
  loop_closure_callbacks_.push_back(callback);
}

void Synchronizer::registerLocalizationResultMeasurementCallback(
    const std::function<void(const common::LocalizationResult::ConstPtr&)>&
        callback) {
  std::lock_guard<std::mutex> lock(localization_result_callback_mutex_);
  CHECK(callback);
  localization_result_callbacks_.push_back(callback);
}

void Synchronizer::registerPointCloudMapSensorMeasurementCallback(
    const std::function<
        void(const vi_map::RosPointCloudMapSensorMeasurement::ConstPtr&)>&
        callback) {
  std::lock_guard<std::mutex> lock(pointcloud_map_callback_mutex_);
  CHECK(callback);
  pointcloud_map_callbacks_.push_back(callback);
}

void Synchronizer::shutdown() {
  shutdown_.store(true);

  if (visual_pipeline_) {
    visual_pipeline_->shutdown();
  }

  T_M_B_buffer_.imu_buffer_mutable().shutdown();

  cv_shutdown_.notify_all();
  if (check_if_messages_are_incoming_thread_.joinable()) {
    check_if_messages_are_incoming_thread_.join();
  }

  LOG(INFO) << "[MaplabNode-Synchronizer] Shutting down. Skipped images: "
            << image_skip_counter_
            << ", skipped VisualNFrames: " << frame_skip_counter_
            << ", skipped lidar measurements: " << lidar_skip_counter_;
}

void Synchronizer::expectOdometryData() {
  time_last_odometry_message_received_or_checked_ns_.store(
      aslam::time::nanoSecondsSinceEpoch());
}

void Synchronizer::expectLidarData() {
  time_last_lidar_message_received_or_checked_ns_.store(
      aslam::time::nanoSecondsSinceEpoch());
}

void Synchronizer::expectVisualData() {
  {
    std::lock_guard<std::mutex> lock(
        mutex_times_last_camera_messages_received_or_checked_ns_);
    const int64_t time_since_last_epoch = aslam::time::nanoSecondsSinceEpoch();
    std::fill(
        times_last_camera_messages_received_or_checked_ns_.begin(),
        times_last_camera_messages_received_or_checked_ns_.end(),
        time_since_last_epoch);
  }
}

void Synchronizer::expectImuData() {
  time_last_imu_message_received_or_checked_ns_.store(
      aslam::time::nanoSecondsSinceEpoch());
}

void Synchronizer::expectAbsolute6DoFData() {
  time_last_absolute_6dof_message_received_or_checked_ns_.store(
      aslam::time::nanoSecondsSinceEpoch());
}

void Synchronizer::expectLoopClosureData() {
  time_last_loop_closure_message_received_or_checked_ns_.store(
      aslam::time::nanoSecondsSinceEpoch());
}

void Synchronizer::expectWheelOdometryData() {
  time_last_wheel_odometry_message_received_or_checked_ns_.store(
      aslam::time::nanoSecondsSinceEpoch());
}

void Synchronizer::expectPointCloudMapData() {
  time_last_pointcloud_map_message_received_or_checked_ns_.store(
      aslam::time::nanoSecondsSinceEpoch());
}

void Synchronizer::checkIfMessagesAreIncomingWorker() {
  constexpr int kMaxTimeBeforeWarningS = 5;
  const int64_t kMaxTimeBeforeWarningNs =
      aslam::time::secondsToNanoSeconds(kMaxTimeBeforeWarningS);
  constexpr int kLongMaxTimeBeforeWarningS = 10;
  const int64_t kLongMaxTimeBeforeWarningNs =
      aslam::time::secondsToNanoSeconds(kLongMaxTimeBeforeWarningS);

  while (true) {
    std::unique_lock<std::mutex> lock(mutex_check_if_messages_are_incoming_);
    const bool shutdown_requested = cv_shutdown_.wait_for(
        lock, std::chrono::seconds(kMaxTimeBeforeWarningS),
        [this]() { return shutdown_.load(); });
    if (shutdown_requested) {
      return;
    }

    const int64_t current_time_ns = aslam::time::nanoSecondsSinceEpoch();

    if (time_last_odometry_message_received_or_checked_ns_.load() !=
        aslam::time::getInvalidTime()) {
      const int64_t last_time_ns =
          time_last_odometry_message_received_or_checked_ns_.exchange(
              current_time_ns);
      if (current_time_ns - last_time_ns > kMaxTimeBeforeWarningNs) {
        LOG(WARNING)
            << "[MaplabNode-Synchronizer] No odometry messages have been "
            << "received in the last " << kMaxTimeBeforeWarningS << " seconds.";

        if (received_first_odometry_message_.load()) {
          LOG(WARNING) << "[MaplabNode-Synchronizer] Either the data sources "
                       << "has stopped publishing odometry estimates or there "
                          "has been a data drop. Triggering shutdown!";
          invokeEndOfDataCallbacks();
          continue;
        } else {
          LOG(WARNING) << "[MaplabNode-Synchronizer] Check if the topic is "
                       << "properly set in the sensor calibration file.";
        }
      }
    }

    if (time_last_imu_message_received_or_checked_ns_.load() !=
        aslam::time::getInvalidTime()) {
      const int64_t last_time_ns =
          time_last_imu_message_received_or_checked_ns_.exchange(
              current_time_ns);
      LOG_IF(WARNING, current_time_ns - last_time_ns > kMaxTimeBeforeWarningNs)
          << "[MaplabNode-Synchronizer] No IMU messages have been received "
          << "in the last " << kMaxTimeBeforeWarningS
          << " seconds. Check for measurement drops or if the topic is "
          << "properly set in the sensor calibration file";
    }

    {
      std::lock_guard<std::mutex> lock(
          mutex_times_last_camera_messages_received_or_checked_ns_);
      for (size_t i = 0;
           i < times_last_camera_messages_received_or_checked_ns_.size(); ++i) {
        const int64_t last_time_ns =
            times_last_camera_messages_received_or_checked_ns_[i];
        if (last_time_ns != aslam::time::getInvalidTime()) {
          times_last_camera_messages_received_or_checked_ns_[i] =
              current_time_ns;
          LOG_IF(
              WARNING, current_time_ns - last_time_ns > kMaxTimeBeforeWarningNs)
              << "[MaplabNode-Synchronizer] No camera messages from camera "
              << i << " have been received "
              << "in the last " << kMaxTimeBeforeWarningS
              << " seconds. Check for measurement drops or if the topic is "
              << "properly set in the sensor calibration file";
        }
      }
    }

    if (time_last_lidar_message_received_or_checked_ns_.load() !=
        aslam::time::getInvalidTime()) {
      const int64_t last_time_ns =
          time_last_lidar_message_received_or_checked_ns_.exchange(
              current_time_ns);
      LOG_IF(WARNING, current_time_ns - last_time_ns > kMaxTimeBeforeWarningNs)
          << "[MaplabNode-Synchronizer] No lidar messages have been "
          << "received in the last " << kMaxTimeBeforeWarningS
          << " seconds. Check for measurement drops or if the topic is "
          << "properly set in the sensor calibration file";
    }

    if (time_last_absolute_6dof_message_received_or_checked_ns_.load() !=
        aslam::time::getInvalidTime()) {
      const int64_t last_time_ns =
          time_last_absolute_6dof_message_received_or_checked_ns_.exchange(
              current_time_ns);
      LOG_IF(WARNING, current_time_ns - last_time_ns > kMaxTimeBeforeWarningNs)
          << "[MaplabNode-Synchronizer] No absolute 6DoF messages have been "
          << "received in the last " << kMaxTimeBeforeWarningS << " seconds.";
    }

    if (time_last_loop_closure_message_received_or_checked_ns_.load() !=
        aslam::time::getInvalidTime()) {
      const int64_t last_time_ns =
          time_last_loop_closure_message_received_or_checked_ns_.exchange(
              current_time_ns);
      LOG_IF(
          WARNING, current_time_ns - last_time_ns > kLongMaxTimeBeforeWarningNs)
          << "[MaplabNode-Synchronizer] No loop closure messages have been "
          << "received in the last " << kLongMaxTimeBeforeWarningS
          << " seconds. Check for measurement drops or if the topic is "
          << "properly set in the sensor calibration file";
    }

    if (time_last_wheel_odometry_message_received_or_checked_ns_.load() !=
        aslam::time::getInvalidTime()) {
      const int64_t last_time_ns =
          time_last_wheel_odometry_message_received_or_checked_ns_.exchange(
              current_time_ns);
      LOG_IF(
          WARNING, current_time_ns - last_time_ns > kLongMaxTimeBeforeWarningNs)
          << "[MaplabNode-Synchronizer] No wheel odometry messages have been "
          << "received in the last " << kLongMaxTimeBeforeWarningS
          << " seconds. Check for measurement drops or if the topic is "
          << "properly set in the sensor calibration file";
    }

    if (time_last_pointcloud_map_message_received_or_checked_ns_.load() !=
        aslam::time::getInvalidTime()) {
      const int64_t last_time_ns =
          time_last_pointcloud_map_message_received_or_checked_ns_.exchange(
              current_time_ns);
      LOG_IF(
          WARNING, current_time_ns - last_time_ns > kLongMaxTimeBeforeWarningNs)
          << "[MaplabNode-Synchronizer] No point cloud map messages have been "
          << "received in the last " << kLongMaxTimeBeforeWarningS
          << " seconds. Check for measurement drops or if the topic is "
          << "properly set in the sensor calibration file";
    }
  }
}
}  // namespace maplab<|MERGE_RESOLUTION|>--- conflicted
+++ resolved
@@ -339,12 +339,8 @@
   Aligned<std::vector, vio::ImageMeasurement::ConstPtr> all_extracted_images;
   {
     std::lock_guard<std::mutex> lock(image_buffer_mutex_);
-<<<<<<< HEAD
-    for (size_t frame_idx = 0; frame_idx < image_buffer_.size(); ++frame_idx) {
-=======
     const size_t n_image_buffer = image_buffer_.size();
     for (size_t frame_idx = 0u; frame_idx < n_image_buffer; ++frame_idx) {
->>>>>>> 8cc80223
       common::TemporalBuffer<vio::ImageMeasurement::ConstPtr>& image_buffer =
           image_buffer_[frame_idx];
 
@@ -380,10 +376,7 @@
   // and track features.
   for (const vio::ImageMeasurement::ConstPtr& image_measurement :
        all_extracted_images) {
-<<<<<<< HEAD
-=======
     CHECK_NOTNULL(image_measurement);
->>>>>>> 8cc80223
     CHECK_LE(image_measurement->timestamp, newest_timestamp_ns);
     CHECK_GE(image_measurement->timestamp, oldest_timestamp_ns);
 
@@ -403,19 +396,6 @@
     }
     VLOG(5) << "[MaplabNode-Synchronizer] done.";
   }
-<<<<<<< HEAD
-
-  // Release all visual frames that are ready.
-  Aligned<std::vector, aslam::VisualNFrame::Ptr> finished_nframes;
-  aslam::VisualNFrame::Ptr next_nframe = visual_pipeline_->getNext();
-  size_t num_nframes_released = 0u;
-  while (next_nframe) {
-    const int64_t current_frame_timestamp_ns =
-        next_nframe->getMinTimestampNanoseconds();
-
-    VLOG(5) << "[MaplabNode-Synchronizer] retrieved finished VisualNFrame at "
-            << aslam::time::timeNanosecondsToString(current_frame_timestamp_ns)
-=======
 
   // Release all visual frames that are ready.
   Aligned<std::vector, aslam::VisualNFrame::Ptr> finished_nframes;
@@ -425,7 +405,6 @@
     VLOG(5) << "[MaplabNode-Synchronizer] retrieved finished VisualNFrame at "
             << aslam::time::timeNanosecondsToString(
                    next_nframe->getMinTimestampNanoseconds())
->>>>>>> 8cc80223
             << " from visual processing pipeline.";
 
     finished_nframes.emplace_back(next_nframe);
