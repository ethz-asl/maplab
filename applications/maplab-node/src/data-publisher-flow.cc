--- conflicted
+++ resolved
@@ -211,11 +211,8 @@
 
     visualization::publishTF(
         T_M_B, FLAGS_tf_mission_frame, base_sensor_tf_frame_id, timestamp_ros);
-<<<<<<< HEAD
-=======
 
     visualization::publishSensorTFs(sensor_manager_, timestamp_ros);
->>>>>>> 24e06db9
   } else {
     LOG(ERROR) << "There is more than one base sensor, cannot publish base to "
                   "tf tree!";
