--- conflicted
+++ resolved
@@ -259,7 +259,6 @@
   }
 
   const int64_t timestamp_ns = rosTimeToNanoseconds(msg->header.stamp);
-<<<<<<< HEAD
 
   // Check for strictly increasing imu timestamps.
   if (aslam::time::isValidTime(last_imu_timestamp_ns_) &&
@@ -276,32 +275,6 @@
   if (!aslam::time::isValidTime(last_imu_dispatch_timestamp_ns_)) {
     last_imu_dispatch_timestamp_ns_ = timestamp_ns;
   }
-  // Initialize a new batch if this is the first time or if in the previous call
-  // we just released a batch.
-  if (!current_imu_batch_) {
-    current_imu_batch_.reset(new vio::BatchedImuMeasurements);
-  }
-  CHECK(current_imu_batch_);
-
-  addRosImuMeasurementToImuMeasurementBatch(*msg, current_imu_batch_.get());
-
-=======
-
-  // Check for strictly increasing imu timestamps.
-  if (aslam::time::isValidTime(last_imu_timestamp_ns_) &&
-      last_imu_timestamp_ns_ >= timestamp_ns) {
-    LOG(WARNING) << "[MaplabNode-DataSource] IMU message is not strictly "
-                 << "increasing! Current timestamp: " << timestamp_ns
-                 << "ns vs last timestamp: " << last_imu_timestamp_ns_ << "ns.";
-    return;
-  }
-  // This IMU measurement was accepted.
-  last_imu_timestamp_ns_ = timestamp_ns;
-
-  // Initialize the dispatch timer, if we get here for the first time.
-  if (!aslam::time::isValidTime(last_imu_dispatch_timestamp_ns_)) {
-    last_imu_dispatch_timestamp_ns_ = timestamp_ns;
-  }
   // Initialize a new batch if this is the first time or if in the previous
   // call we just released a batch.
   if (!current_imu_batch_) {
@@ -311,7 +284,6 @@
 
   addRosImuMeasurementToImuMeasurementBatch(*msg, current_imu_batch_.get());
 
->>>>>>> 8cc80223
   // To batch or not to batch.
   if (timestamp_ns - last_imu_dispatch_timestamp_ns_ > imu_batch_period_ns_) {
     // Should release the current batch and initialize a new one.
@@ -345,10 +317,6 @@
     *lidar_measurement->getTimestampNanosecondsMutable() +=
         FLAGS_imu_to_lidar_time_offset_ns;
   }
-<<<<<<< HEAD
-=======
-
->>>>>>> 8cc80223
   invokeLidarCallbacks(lidar_measurement);
 }
 
@@ -360,13 +328,8 @@
     return;
   }
 
-<<<<<<< HEAD
-  const int64_t timestamp_ns = rosTimeToNanoseconds(msg->header.stamp);
-
-=======
   static constexpr int64_t kAcceptanceTime = -10000;
   const int64_t timestamp_ns = rosTimeToNanoseconds(msg->header.stamp);
->>>>>>> 8cc80223
   if (aslam::time::isValidTime(last_odometry_timestamp_ns_)) {
     const int64_t odometry_period_ns =
         timestamp_ns - last_odometry_timestamp_ns_;
@@ -376,27 +339,6 @@
           << "increasing! Current timestamp: " << timestamp_ns
           << "ns vs last timestamp: " << last_odometry_timestamp_ns_ << "ns.";
       return;
-<<<<<<< HEAD
-    } else if (odometry_period_ns < odometry_min_period_ns_) {
-      // Skip this odometry message, since it arrives at a higher frequency
-      // than desired.
-      return;
-    }
-  }
-  // This odometry measurement was accepted.
-  last_odometry_timestamp_ns_ = timestamp_ns;
-
-  // Convert message.
-  const vi_map::Odometry6DoF& sensor =
-      sensor_manager_.getSensor<vi_map::Odometry6DoF>(sensor_id);
-  const aslam::Transformation& T_B_S =
-      sensor_manager_.getSensor_T_B_S(sensor_id);
-  maplab::OdometryEstimate::Ptr odometry_measurement =
-      convertRosOdometryMsgToOdometryEstimate(msg, T_B_S, sensor);
-  CHECK(odometry_measurement);
-
-  invokeOdometryCallbacks(odometry_measurement);
-=======
     } else {
       const int64_t odometry_diff_ns =
           odometry_period_ns - odometry_min_period_ns_;
@@ -421,7 +363,6 @@
 
     invokeOdometryCallbacks(odometry_measurement);
   }
->>>>>>> 8cc80223
 }
 
 void DataSourceRostopic::absolute6DoFConstraintCallback(
