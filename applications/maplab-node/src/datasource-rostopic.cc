--- conflicted
+++ resolved
@@ -258,7 +258,6 @@
   }
 
   const int64_t timestamp_ns = rosTimeToNanoseconds(msg->header.stamp);
-<<<<<<< HEAD
 
   // Check for strictly increasing imu timestamps.
   if (aslam::time::isValidTime(last_imu_timestamp_ns_) &&
@@ -271,20 +270,6 @@
   // This IMU measurement was accepted.
   last_imu_timestamp_ns_ = timestamp_ns;
 
-=======
-
-  // Check for strictly increasing imu timestamps.
-  if (aslam::time::isValidTime(last_imu_timestamp_ns_) &&
-      last_imu_timestamp_ns_ >= timestamp_ns) {
-    LOG(WARNING) << "[MaplabNode-DataSource] IMU message is not strictly "
-                 << "increasing! Current timestamp: " << timestamp_ns
-                 << "ns vs last timestamp: " << last_imu_timestamp_ns_ << "ns.";
-    return;
-  }
-  // This IMU measurement was accepted.
-  last_imu_timestamp_ns_ = timestamp_ns;
-
->>>>>>> 6e8bedad
   // Initialize the dispatch timer, if we get here for the first time.
   if (!aslam::time::isValidTime(last_imu_dispatch_timestamp_ns_)) {
     last_imu_dispatch_timestamp_ns_ = timestamp_ns;
@@ -331,10 +316,6 @@
     *lidar_measurement->getTimestampNanosecondsMutable() +=
         FLAGS_imu_to_lidar_time_offset_ns;
   }
-<<<<<<< HEAD
-=======
-
->>>>>>> 6e8bedad
   invokeLidarCallbacks(lidar_measurement);
 }
 
