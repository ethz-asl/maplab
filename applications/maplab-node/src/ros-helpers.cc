#include "maplab-node/ros-helpers.h"

#include <atomic>
#include <memory>
#include <string>
#include <vector>

#pragma GCC diagnostic push
#pragma GCC diagnostic ignored "-Wunused-parameter"
#include <cv_bridge/cv_bridge.h>
#include <image_transport/image_transport.h>
#include <ros/ros.h>
#include <sensor_msgs/Image.h>
#include <sensor_msgs/Imu.h>
#include <sensor_msgs/image_encodings.h>
#pragma GCC diagnostic pop
#include <minkindr_conversions/kindr_msg.h>
#include <vio-common/vio-types.h>

DEFINE_bool(
    image_apply_clahe_histogram_equalization, false,
    "Apply CLAHE histogram equalization to image.");
DEFINE_int32(
    image_clahe_clip_limit, 2,
    "CLAHE histogram equalization parameter: clip limit.");
DEFINE_int32(
    image_clahe_grid_size, 8,
    "CLAHE histogram equalization parameter: grid size.");

DEFINE_double(
    image_16_bit_to_8_bit_scale_factor, 1,
    "Scale factor applied to 16bit images when converting them to 8bit "
    "images.");
DEFINE_double(
    image_16_bit_to_8_bit_shift, 0,
    "Shift applied to the scaled values when converting 16bit images to 8bit "
    "images.");

DEFINE_bool(
    set_imu_bias_to_zero, false,
    "Setting IMU biases for odometry estimation to zero.");
DECLARE_bool(map_builder_save_color_image_as_resources);

DEFINE_double(image_resize_factor, 1.0, "Factor to resize images.");

namespace maplab {

void addRosImuMeasurementToImuMeasurementBatch(
    const sensor_msgs::Imu& imu_msg,
    vio::BatchedImuMeasurements* batched_imu_measurements_ptr) {
  CHECK_NOTNULL(batched_imu_measurements_ptr);
  auto it = batched_imu_measurements_ptr->batch.insert(
      batched_imu_measurements_ptr->batch.end(), vio::ImuMeasurement());
  it->timestamp = rosTimeToNanoseconds(imu_msg.header.stamp);
  it->imu_data << imu_msg.linear_acceleration.x, imu_msg.linear_acceleration.y,
      imu_msg.linear_acceleration.z, imu_msg.angular_velocity.x,
      imu_msg.angular_velocity.y, imu_msg.angular_velocity.z;
}

void applyHistogramEqualization(
    const cv::Mat& input_image, cv::Mat* output_image) {
  CHECK_NOTNULL(output_image);
  CHECK(!input_image.empty());
  if (input_image.channels() == 1u) {
    static cv::Ptr<cv::CLAHE> clahe = cv::createCLAHE(
        FLAGS_image_clahe_clip_limit,
        cv::Size(FLAGS_image_clahe_grid_size, FLAGS_image_clahe_grid_size));
    clahe->apply(input_image, *output_image);
  } else if (input_image.channels() == 3u) {
    cv::Mat lab_image;
    cv::cvtColor(input_image, lab_image, CV_BGR2Lab);

    // Extract the L channel
    std::vector<cv::Mat> lab_planes(3);
    cv::split(
        lab_image, lab_planes);  // now we have the L image in lab_planes[0]

    // apply the CLAHE algorithm to the L channel
    cv::Ptr<cv::CLAHE> clahe = cv::createCLAHE(
        FLAGS_image_clahe_clip_limit,
        cv::Size(FLAGS_image_clahe_grid_size, FLAGS_image_clahe_grid_size));
    cv::Mat dst;
    clahe->apply(lab_planes[0], dst);

    // Merge the the color planes back into an Lab image
    dst.copyTo(lab_planes[0]);
    cv::merge(lab_planes, lab_image);

    // convert back to RGB
    cv::cvtColor(lab_image, *output_image, CV_Lab2BGR);
  } else {
    LOG(FATAL) << "Number of image channels unrecongized: "
               << input_image.channels();
  }
}

vio::ImageMeasurement::Ptr convertRosImageToMaplabImage(
    const sensor_msgs::ImageConstPtr& image_message, size_t camera_idx) {
  CHECK(image_message);
  cv_bridge::CvImageConstPtr cv_ptr;
  vio::ImageMeasurement::Ptr image_measurement(new vio::ImageMeasurement);
  try {
    // 16bit images are treated differently, we will apply histogram
    // equalization first and then convert them to MONO8;
    if (image_message->encoding == sensor_msgs::image_encodings::MONO16) {
      cv_ptr = cv_bridge::toCvShare(
          image_message, sensor_msgs::image_encodings::MONO16);
      CHECK(cv_ptr);

      cv::Mat processed_image;
      if (FLAGS_image_apply_clahe_histogram_equalization) {
        applyHistogramEqualization(cv_ptr->image, &processed_image);
      } else {
        processed_image = cv_ptr->image;
      }
      processed_image.convertTo(
          image_measurement->image, CV_8U,
          FLAGS_image_16_bit_to_8_bit_scale_factor,
          FLAGS_image_16_bit_to_8_bit_shift);
      image_measurement->encoding = sensor_msgs::image_encodings::MONO8;
    } else {
      if (image_message->encoding == sensor_msgs::image_encodings::TYPE_8UC1) {
        // NOTE: we assume all 8UC1 type images are monochrome images.
        cv_ptr = cv_bridge::toCvShare(
            image_message, sensor_msgs::image_encodings::TYPE_8UC1);
<<<<<<< HEAD
        image_measurement->encoding = sensor_msgs::image_encodings::MONO8;
      } else {
        if (FLAGS_map_builder_save_color_image_as_resources) {
          cv_ptr = cv_bridge::toCvShare(image_message);
          image_measurement->encoding = image_message->encoding;
        } else {
          cv_ptr = cv_bridge::toCvShare(
              image_message, sensor_msgs::image_encodings::MONO8);
          image_measurement->encoding = sensor_msgs::image_encodings::MONO8;
        }
=======
      } else if (
          image_message->encoding == sensor_msgs::image_encodings::TYPE_8UC3) {
        // We assume it is a BGR image.
        cv_bridge::CvImageConstPtr cv_tmp_ptr = cv_bridge::toCvShare(
            image_message, sensor_msgs::image_encodings::TYPE_8UC3);

        // Convert image and add it to the cv bridge struct, such that the
        // remaining part of the function can stay the same.
        cv_bridge::CvImage* converted_image = new cv_bridge::CvImage;
        converted_image->encoding = "mono8";
        converted_image->header = image_message->header;
        // We assume the color format is BGR.
        cv::cvtColor(
            cv_tmp_ptr->image, converted_image->image, cv::COLOR_BGR2GRAY);
        // The cv bridge takes ownership of the image ptr.
        cv_ptr.reset(converted_image);
      } else {
        // Try automatic conversion for all the other encodings.
        cv_ptr = cv_bridge::toCvShare(
            image_message, sensor_msgs::image_encodings::MONO8);
>>>>>>> fe203333
      }
      CHECK(cv_ptr);

      if (FLAGS_image_apply_clahe_histogram_equalization) {
        cv::Mat processed_image;
        applyHistogramEqualization(cv_ptr->image, &processed_image);
        image_measurement->image = processed_image;
      } else {
        image_measurement->image = cv_ptr->image.clone();
      }
    }
  } catch (const cv_bridge::Exception& e) {  // NOLINT
    LOG(FATAL) << "cv_bridge exception: " << e.what();
  }
  CHECK(cv_ptr);

  if (fabs(FLAGS_image_resize_factor - 1.0) > 1e-6) {
    const int newcols =
        round(image_measurement->image.cols * FLAGS_image_resize_factor);
    const int newrows =
        round(image_measurement->image.rows * FLAGS_image_resize_factor);

    cv::resize(
        image_measurement->image, image_measurement->image,
        cv::Size(newcols, newrows));
  }

  image_measurement->timestamp =
      rosTimeToNanoseconds(image_message->header.stamp);
  image_measurement->camera_index = camera_idx;
  return image_measurement;
}

vi_map::RosLidarMeasurement::Ptr convertRosCloudToMaplabCloud(
    const sensor_msgs::PointCloud2ConstPtr& cloud_msg,
    const aslam::SensorId& sensor_id) {
  CHECK(cloud_msg);

  vi_map::RosLidarMeasurement::Ptr lidar_measurement(
      new vi_map::RosLidarMeasurement(
          sensor_id, static_cast<int64_t>(cloud_msg->header.stamp.toNSec())));
  *(lidar_measurement->getPointCloudMutable()) = *cloud_msg;
  // pcl::fromROSMsg(*cloud_msg, *(lidar_measurement->getPointCloudMutable()));
  return lidar_measurement;
}

OdometryEstimate::Ptr convertRosOdometryMsgToOdometryEstimate(
    const maplab_msgs::OdometryWithImuBiasesConstPtr& msg,
    const aslam::Transformation& T_B_S,
    const vi_map::Odometry6DoF& /*sensor*/) {
  CHECK(msg);

  OdometryEstimate::Ptr odometry_estimate(new OdometryEstimate);

  // Header.
  odometry_estimate->timestamp_ns = msg->header.stamp.toNSec();

  CHECK_GE(odometry_estimate->timestamp_ns, 0);

  // Odometry Pose.
  aslam::Transformation T_O_S;
  tf::poseMsgToKindr(msg->pose.pose, &T_O_S);

  const aslam::Transformation T_M_B = T_O_S * T_B_S.inverse();
  odometry_estimate->vinode.set_T_M_I(T_M_B);

  odometry_estimate->vinode.setTimestamp(odometry_estimate->timestamp_ns);

  // Velocity.
  Eigen::Vector3d v_M_I;
  tf::vectorMsgToEigen(msg->twist.twist.linear, v_M_I);
  odometry_estimate->vinode.set_v_M_I(v_M_I);

  // IMU Biases.
  Eigen::Vector3d acc_bias = Eigen::Vector3d::Zero();
  if (!FLAGS_set_imu_bias_to_zero) {
    tf::vectorMsgToEigen(msg->accel_bias, acc_bias);
  }
  odometry_estimate->vinode.setAccBias(acc_bias);

  Eigen::Vector3d gyro_bias = Eigen::Vector3d::Zero();
  if (!FLAGS_set_imu_bias_to_zero) {
    tf::vectorMsgToEigen(msg->gyro_bias, gyro_bias);
  }
  odometry_estimate->vinode.setGyroBias(gyro_bias);

  // TODO(mfehr): We currently don't support this.
  odometry_estimate->has_T_G_M = false;

  return odometry_estimate;
}

vi_map::Absolute6DoFMeasurement::Ptr
convertPoseWithCovarianceToAbsolute6DoFConstraint(
    const geometry_msgs::PoseWithCovarianceStampedConstPtr& msg,
    const vi_map::Absolute6DoF& sensor) {
  CHECK(msg);

  const aslam::SensorId& sensor_id = sensor.getId();

  vi_map::Absolute6DoFMeasurement::Ptr absolute_constraint =
      aligned_shared<vi_map::Absolute6DoFMeasurement>();

  absolute_constraint->setSensorId(sensor_id);

  absolute_constraint->setTimestampNanoseconds(msg->header.stamp.toNSec());

  if (absolute_constraint->getTimestampNanoseconds() < 0) {
    LOG(ERROR) << "Received absolute 6DoF constraint with invalid timestamp!";
    return vi_map::Absolute6DoFMeasurement::Ptr();
  }

  Eigen::Quaternion<double> eigen_quaternion;
  tf::quaternionMsgToEigen(msg->pose.pose.orientation, eigen_quaternion);

  const double kTolerance = 1e-4;
  if (!aslam::Quaternion::isValidRotationMatrix(
          eigen_quaternion.toRotationMatrix(), kTolerance)) {
    LOG(ERROR)
        << "Received absolute 6DoF constraint with invalid rotation component!";
    return vi_map::Absolute6DoFMeasurement::Ptr();
  }

  aslam::Transformation T_G_S;
  tf::poseMsgToKindr(msg->pose.pose, &T_G_S);

  absolute_constraint->set_T_G_S(T_G_S);

  // From PoseWithCovariance definition:
  // Row-major representation of the 6x6 covariance matrix
  // The orientation parameters use a fixed-axis representation.
  // In order, the parameters are:
  // (x, y, z, rotation about X axis, rotation about Y axis, rotation about Z
  // axis)
  const Eigen::Matrix<double, 6, 6, Eigen::RowMajor> T_G_S_cov(
      msg->pose.covariance.data());

  aslam::TransformationCovariance T_G_S_fixed_covariance;
  if (sensor.get_T_G_S_fixed_covariance(&T_G_S_fixed_covariance)) {
    absolute_constraint->set_T_G_S_covariance(T_G_S_fixed_covariance);
  } else {
    absolute_constraint->set_T_G_S_covariance(T_G_S_cov);
  }

  const aslam::TransformationCovariance& T_G_S_covariance =
      absolute_constraint->get_T_G_S_covariance();

  bool is_valid_covariance = true;
  is_valid_covariance &= !T_G_S_covariance.isZero();
  is_valid_covariance &= T_G_S_covariance.allFinite();
  is_valid_covariance &= !T_G_S_covariance.hasNaN();

  if (!is_valid_covariance) {
    LOG(ERROR) << "For the absolute 6DoF constraint at time "
               << absolute_constraint->getTimestampNanoseconds()
               << " no valid covariance was provided, neither as a "
               << "fixed covariance in the sensor calibration nor "
               << "as part of the ROS message! T_G_S_covariance: "
               << T_G_S_covariance;
    return vi_map::Absolute6DoFMeasurement::Ptr();
  }

  return absolute_constraint;
}

#ifdef VOXGRAPH
void convertVoxgraphEdgeListToLoopClosureConstraint(
    const voxgraph_msgs::LoopClosureEdgeListConstPtr& lc_edges_msg,
    const vi_map::LoopClosureSensor& sensor,
    std::vector<vi_map::LoopClosureMeasurement::Ptr>* lc_edges) {
  CHECK(lc_edges_msg);
  CHECK_NOTNULL(lc_edges)->clear();

  const aslam::SensorId& sensor_id = sensor.getId();

  const size_t num_lc_edges = lc_edges_msg->loop_closure_edges.size();
  lc_edges->reserve(num_lc_edges);

  for (size_t lc_edge_idx = 0u; lc_edge_idx < num_lc_edges; ++lc_edge_idx) {
    const voxgraph_msgs::LoopClosureEdge& lc_edge =
        lc_edges_msg->loop_closure_edges[lc_edge_idx];

    vi_map::LoopClosureMeasurement::Ptr loop_closure_constraint;
    loop_closure_constraint.reset(new vi_map::LoopClosureMeasurement());

    loop_closure_constraint->setSensorId(sensor_id);
    loop_closure_constraint->setTimestampNanosecondsA(
        lc_edge.timestamp_A.toNSec());
    loop_closure_constraint->setTimestampNanosecondsB(
        lc_edge.timestamp_B.toNSec());

    if (loop_closure_constraint->getTimestampNanosecondsA() < 0 ||
        loop_closure_constraint->getTimestampNanosecondsB() < 0) {
      LOG(ERROR) << "Received loop closure constraint with invalid timestamps!";
      continue;
    }

    CHECK_GE(loop_closure_constraint->getTimestampNanosecondsA(), 0);
    CHECK_GE(loop_closure_constraint->getTimestampNanosecondsB(), 0);

    aslam::Transformation T_A_B;
    tf::poseMsgToKindr(lc_edge.T_A_B.pose, &T_A_B);

    loop_closure_constraint->set_T_A_B(T_A_B);

    // From PoseWithCovariance definition:
    // Row-major representation of the 6x6 covariance matrix
    // The orientation parameters use a fixed-axis representation.
    // In order, the parameters are:
    // (x, y, z, rotation about X axis, rotation about Y axis, rotation about Z
    // axis)
    const Eigen::Matrix<double, 6, 6, Eigen::RowMajor> T_A_B_cov(
        lc_edge.T_A_B.covariance.data());

    aslam::TransformationCovariance T_A_B_fixed_covariance;
    if (sensor.get_T_A_B_fixed_covariance(&T_A_B_fixed_covariance)) {
      loop_closure_constraint->set_T_A_B_covariance(T_A_B_fixed_covariance);
    } else {
      loop_closure_constraint->set_T_A_B_covariance(T_A_B_cov);
    }

    const aslam::TransformationCovariance& T_A_B_covariance =
        loop_closure_constraint->get_T_A_B_covariance();

    bool is_valid_covariance = true;
    is_valid_covariance &= !T_A_B_covariance.isZero();
    is_valid_covariance &= T_A_B_covariance.allFinite();
    is_valid_covariance &= !T_A_B_covariance.hasNaN();

    if (!is_valid_covariance) {
      LOG(ERROR) << "For the loop closure constraint between time "
                 << loop_closure_constraint->getTimestampNanosecondsA()
                 << loop_closure_constraint->getTimestampNanosecondsB()
                 << " no valid covariance was provided, neither as a "
                 << "fixed covariance in the sensor calibration nor "
                 << "as part of the ROS message! T_A_B_covariance: "
                 << T_A_B_covariance;
      continue;
    }

    lc_edges->emplace_back(loop_closure_constraint);
  }
}
#endif  // VOXGRAPH
#ifdef VOXGRAPH
vi_map::RosPointCloudMapSensorMeasurement::Ptr
convertVoxgraphMapToPointCloudMap(
    const voxgraph_msgs::MapSurfaceConstPtr& msg,
    const aslam::SensorId& sensor_id) {
  CHECK(msg);
  vi_map::RosPointCloudMapSensorMeasurement::Ptr pointcloud_map(
      new vi_map::RosPointCloudMapSensorMeasurement(
          sensor_id,
          static_cast<int64_t>(msg->pointcloud.header.stamp.toNSec())));

  *(pointcloud_map->getPointCloudMutable()) = msg->pointcloud;
  return pointcloud_map;
}
#else
vi_map::RosPointCloudMapSensorMeasurement::Ptr
convertRosPointCloudToPointCloudMap(
    const sensor_msgs::PointCloud2ConstPtr& msg,
    const aslam::SensorId& sensor_id) {
  CHECK(msg);
  vi_map::RosPointCloudMapSensorMeasurement::Ptr pointcloud_map(
      new vi_map::RosPointCloudMapSensorMeasurement(
          sensor_id, static_cast<int64_t>(msg->header.stamp.toNSec())));
  *(pointcloud_map->getPointCloudMutable()) = *msg;
  return pointcloud_map;
}
#endif  // VOXGRAPH

vi_map::WheelOdometryMeasurement::Ptr convertRosOdometryToMaplabWheelOdometry(
    const nav_msgs::OdometryConstPtr& odometry_msg, aslam::SensorId sensor_id) {
  CHECK(odometry_msg);
  aslam::Transformation T_S0_St;
  tf::poseMsgToKindr(odometry_msg->pose.pose, &T_S0_St);

  // TODO(ben): add support for covariances attached to msg if desired
  vi_map::WheelOdometryMeasurement::Ptr wheel_odometry_measurement(
      new vi_map::WheelOdometryMeasurement(
          sensor_id, rosTimeToNanoseconds(odometry_msg->header.stamp), T_S0_St,
          aslam::TransformationCovariance::Identity()));

  return wheel_odometry_measurement;
}

void odometryCovarianceToEigenMatrix(
    geometry_msgs::PoseWithCovariance::_covariance_type&
        odometry_msg_covariance,
    aslam::TransformationCovariance* covariance) {
  CHECK_NOTNULL(covariance);
  *covariance =
      Eigen::Map<Eigen::MatrixXd>(odometry_msg_covariance.data(), 6, 6);
}

void eigenMatrixToOdometryCovariance(
    const aslam::TransformationCovariance& covariance,
    double* odometry_msg_covariance_data) {
  CHECK_NOTNULL(odometry_msg_covariance_data);
  Eigen::Map<Eigen::MatrixXd>(odometry_msg_covariance_data, 6, 6) = covariance;
}

}  // namespace maplab<|MERGE_RESOLUTION|>--- conflicted
+++ resolved
@@ -123,39 +123,35 @@
         // NOTE: we assume all 8UC1 type images are monochrome images.
         cv_ptr = cv_bridge::toCvShare(
             image_message, sensor_msgs::image_encodings::TYPE_8UC1);
-<<<<<<< HEAD
         image_measurement->encoding = sensor_msgs::image_encodings::MONO8;
-      } else {
+      } else if (
+          image_message->encoding == sensor_msgs::image_encodings::TYPE_8UC3) {
         if (FLAGS_map_builder_save_color_image_as_resources) {
+          // Keep image as it was.
           cv_ptr = cv_bridge::toCvShare(image_message);
           image_measurement->encoding = image_message->encoding;
         } else {
-          cv_ptr = cv_bridge::toCvShare(
-              image_message, sensor_msgs::image_encodings::MONO8);
+          // We assume it is a BGR image.
+          cv_bridge::CvImageConstPtr cv_tmp_ptr = cv_bridge::toCvShare(
+              image_message, sensor_msgs::image_encodings::TYPE_8UC3);
+          // Convert image and add it to the cv bridge struct, such that the
+          // remaining part of the function can stay the same.
+          cv_bridge::CvImage* converted_image = new cv_bridge::CvImage;
+          converted_image->encoding = "mono8";
+          converted_image->header = image_message->header;
+          // We assume the color format is BGR.
+          cv::cvtColor(
+              cv_tmp_ptr->image, converted_image->image, cv::COLOR_BGR2GRAY);
+
+          // The cv bridge takes ownership of the image ptr.
+          cv_ptr.reset(converted_image);
           image_measurement->encoding = sensor_msgs::image_encodings::MONO8;
         }
-=======
-      } else if (
-          image_message->encoding == sensor_msgs::image_encodings::TYPE_8UC3) {
-        // We assume it is a BGR image.
-        cv_bridge::CvImageConstPtr cv_tmp_ptr = cv_bridge::toCvShare(
-            image_message, sensor_msgs::image_encodings::TYPE_8UC3);
-
-        // Convert image and add it to the cv bridge struct, such that the
-        // remaining part of the function can stay the same.
-        cv_bridge::CvImage* converted_image = new cv_bridge::CvImage;
-        converted_image->encoding = "mono8";
-        converted_image->header = image_message->header;
-        // We assume the color format is BGR.
-        cv::cvtColor(
-            cv_tmp_ptr->image, converted_image->image, cv::COLOR_BGR2GRAY);
-        // The cv bridge takes ownership of the image ptr.
-        cv_ptr.reset(converted_image);
       } else {
         // Try automatic conversion for all the other encodings.
         cv_ptr = cv_bridge::toCvShare(
             image_message, sensor_msgs::image_encodings::MONO8);
->>>>>>> fe203333
+        image_measurement->encoding = sensor_msgs::image_encodings::MONO8;
       }
       CHECK(cv_ptr);
 
