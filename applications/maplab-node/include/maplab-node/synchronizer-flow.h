#ifndef MAPLAB_NODE_SYNCHRONIZER_FLOW_H_
#define MAPLAB_NODE_SYNCHRONIZER_FLOW_H_

#include <aslam/cameras/ncamera.h>
#include <message-flow/message-flow.h>
#include <sensors/imu.h>
#include <string>
#include <vi-map/sensor-utils.h>
#include <vio-common/vio-types.h>
#include "maplab-node/flow-topics.h"
#include "maplab-node/synchronizer.h"

static constexpr char kSubscriberNodeName[] = "Synchronizer";

namespace maplab {

class SynchronizerFlow {
 public:
  explicit SynchronizerFlow(const vi_map::SensorManager& sensor_manager)
      : sensor_manager_(sensor_manager), synchronizer_(sensor_manager) {
    delivery_method_.exclusivity_group_id =
        kExclusivityGroupIdRawSensorDataSubscribers;
  }

  ~SynchronizerFlow() {
    shutdown();
  }

  void start() {
    synchronizer_.start();
  }

  void initializeInertialData() {
    CHECK_NOTNULL(message_flow_);

    synchronizer_.expectImuData();

    message_flow_->registerSubscriber<message_flow_topics::IMU_MEASUREMENTS>(
        kSubscriberNodeName, delivery_method_,
        [this](const vio::BatchedImuMeasurements::ConstPtr& imu) {
          CHECK(imu);
<<<<<<< HEAD
          int64_t diff = imu->timestamp - last_imu_time;
          if (diff <= 0) {
            return;
          }
          last_imu_time = imu->timestamp;
          // TODO(schneith): This seems inefficient. Should we batch IMU
          // measurements on the datasource side?
=======
          const size_t num_measurements = imu->batch.size();
          Eigen::Matrix<int64_t, 1, Eigen::Dynamic> timestamps_nanoseconds(
              1, num_measurements);
          Eigen::Matrix<double, 6, Eigen::Dynamic> imu_measurements(
              6, num_measurements);
          for (size_t idx = 0u; idx < num_measurements; ++idx) {
            const vio::ImuMeasurement& measurement = imu->batch[idx];
            timestamps_nanoseconds(idx) = measurement.timestamp;
            imu_measurements.col(idx) = measurement.imu_data;
          }

>>>>>>> 14adcb02
          this->synchronizer_.processImuMeasurements(
              timestamps_nanoseconds, imu_measurements);
        });
  }

  void initializeOdometryData() {
    CHECK_NOTNULL(message_flow_);

    synchronizer_.expectOdometryData();

    message_flow_->registerSubscriber<message_flow_topics::ODOMETRY_ESTIMATES>(
        kSubscriberNodeName, delivery_method_,
        [this](const OdometryEstimate::ConstPtr& odometry_estimate) {
          CHECK(odometry_estimate);
          this->synchronizer_.processOdometryMeasurement(
              odometry_estimate->vinode);
        });
  }

  void initializeLidarData() {
    CHECK_NOTNULL(message_flow_);

    synchronizer_.expectLidarData();

    message_flow_->registerSubscriber<message_flow_topics::LIDAR_MEASUREMENTS>(
        kSubscriberNodeName, delivery_method_,
        [this](const vi_map::RosLidarMeasurement::ConstPtr& lidar_measurement) {
          CHECK(lidar_measurement);
          this->synchronizer_.processLidarMeasurement(lidar_measurement);
        });
    synchronizer_.registerLidarMeasurementCallback(
        message_flow_->registerPublisher<
            message_flow_topics::SYNCED_LIDAR_MEASUREMENTS>());
  }

  void initializeAbsolute6DoFData() {
    CHECK_NOTNULL(message_flow_);

    synchronizer_.expectAbsolute6DoFData();

    message_flow_
        ->registerSubscriber<message_flow_topics::ABSOLUTE_6DOF_CONSTRAINTS>(
            kSubscriberNodeName, delivery_method_,
            [this](const vi_map::Absolute6DoFMeasurement::Ptr&
                       absolute_6dof_measurement) {
              CHECK(absolute_6dof_measurement);
              this->synchronizer_.processAbsolute6DoFMeasurement(
                  absolute_6dof_measurement);
            });
    synchronizer_.registerAbsolute6DoFMeasurementCallback(
        message_flow_
            ->registerPublisher<message_flow_topics::SYNCED_ABSOLUTE_6DOF>());
  }

  void initializeWheelOdometryData() {
    CHECK_NOTNULL(message_flow_);

    synchronizer_.expectWheelOdometryData();

    message_flow_
        ->registerSubscriber<message_flow_topics::WHEEL_ODOMETRY_CONSTRAINTS>(
            kSubscriberNodeName, delivery_method_,
            [this](const vi_map::WheelOdometryMeasurement::ConstPtr&
                       wheel_odometry_measurement) {
              CHECK(wheel_odometry_measurement);
              this->synchronizer_.processWheelOdometryMeasurement(
                  wheel_odometry_measurement);
            });
    synchronizer_.registerWheelOdometryMeasurementCallback(
        message_flow_
            ->registerPublisher<message_flow_topics::SYNCED_WHEEL_ODOMETRY>());
  }

  void initializeLoopClosureData() {
    CHECK_NOTNULL(message_flow_);

    synchronizer_.expectLoopClosureData();

    message_flow_
        ->registerSubscriber<message_flow_topics::LOOP_CLOSURE_CONSTRAINTS>(
            kSubscriberNodeName, delivery_method_,
            [this](const vi_map::LoopClosureMeasurement::ConstPtr&
                       loop_closure_measuerment) {
              CHECK(loop_closure_measuerment);
              this->synchronizer_.processLoopClosureMeasurement(
                  loop_closure_measuerment);
            });
    synchronizer_.registerLoopClosureMeasurementCallback(
        message_flow_
            ->registerPublisher<message_flow_topics::SYNCED_LOOP_CLOSURE>());

    synchronizer_.registerLocalizationResultMeasurementCallback(
        message_flow_
            ->registerPublisher<message_flow_topics::LOCALIZATION_RESULT>());
  }

  void initializePointCloudMapData() {
    CHECK_NOTNULL(message_flow_);

    synchronizer_.expectPointCloudMapData();

    message_flow_->registerSubscriber<message_flow_topics::POINTCLOUD_MAP>(
        kSubscriberNodeName, delivery_method_,
        [this](const vi_map::RosPointCloudMapSensorMeasurement::ConstPtr&
                   pointcloud_map_measuerment) {
          CHECK(pointcloud_map_measuerment);
          this->synchronizer_.processPointCloudMapMeasurement(
              pointcloud_map_measuerment);
        });
    synchronizer_.registerPointCloudMapSensorMeasurementCallback(
        message_flow_
            ->registerPublisher<message_flow_topics::SYNCED_POINTCLOUD_MAP>());
  }

  void initializeVisualData(aslam::NCamera::Ptr mapping_ncamera) {
    CHECK_NOTNULL(message_flow_);
    CHECK(mapping_ncamera);

    synchronizer_.initializeNCameraSynchronization(mapping_ncamera);
    synchronizer_.expectVisualData();

    message_flow_->registerSubscriber<message_flow_topics::IMAGE_MEASUREMENTS>(
        kSubscriberNodeName, delivery_method_,
        [this](const vio::ImageMeasurement::ConstPtr& image) {
          CHECK(image);
          this->synchronizer_.processCameraImage(image);
        });
    synchronizer_.registerSynchronizedNFrameCallback(
        message_flow_
            ->registerPublisher<message_flow_topics::SYNCED_NFRAMES>());
  }

  void attachToMessageFlow(message_flow::MessageFlow* const flow) {
    CHECK_NOTNULL(flow);
    message_flow_ = flow;
  }

  void shutdown() {
    synchronizer_.shutdown();
  }

  const vio_common::PoseLookupBuffer& T_M_B_buffer() {
    return this->synchronizer_.T_M_B_buffer();
  }

  void registerEndOfDataCallback(const std::function<void()>& cb) {
    CHECK(cb);
    synchronizer_.registerEndOfDataCallback(cb);
  }

 private:
  const vi_map::SensorManager& sensor_manager_;

  message_flow::DeliveryOptions delivery_method_;
  message_flow::MessageFlow* message_flow_;

  Synchronizer synchronizer_;
  int64_t last_imu_time = 0;
};

}  // namespace maplab

#endif  // MAPLAB_NODE_SYNCHRONIZER_FLOW_H_<|MERGE_RESOLUTION|>--- conflicted
+++ resolved
@@ -39,15 +39,6 @@
         kSubscriberNodeName, delivery_method_,
         [this](const vio::BatchedImuMeasurements::ConstPtr& imu) {
           CHECK(imu);
-<<<<<<< HEAD
-          int64_t diff = imu->timestamp - last_imu_time;
-          if (diff <= 0) {
-            return;
-          }
-          last_imu_time = imu->timestamp;
-          // TODO(schneith): This seems inefficient. Should we batch IMU
-          // measurements on the datasource side?
-=======
           const size_t num_measurements = imu->batch.size();
           Eigen::Matrix<int64_t, 1, Eigen::Dynamic> timestamps_nanoseconds(
               1, num_measurements);
@@ -59,7 +50,6 @@
             imu_measurements.col(idx) = measurement.imu_data;
           }
 
->>>>>>> 14adcb02
           this->synchronizer_.processImuMeasurements(
               timestamps_nanoseconds, imu_measurements);
         });
