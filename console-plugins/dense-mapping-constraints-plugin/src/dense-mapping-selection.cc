--- conflicted
+++ resolved
@@ -75,12 +75,7 @@
   while (it != candidate_pairs_ptr->end()) {
     const AlignmentCandidatePair& alignment = *it;
     if (!alignment.isValid()) {
-<<<<<<< HEAD
-      LOG(WARNING) << "Invalid AlignmentCandidatePair:\n" << alignment;
-      it = candidate_pairs_ptr->erase(it);
-=======
       VLOG(3) << "Invalid AlignmentCandidatePair:\n" << alignment;
->>>>>>> 582337d4
       continue;
     }
     const pose_graph::VertexId& vertex_id_B =
