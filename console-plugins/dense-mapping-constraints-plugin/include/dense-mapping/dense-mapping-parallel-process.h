--- conflicted
+++ resolved
@@ -38,11 +38,8 @@
     // This is needed when there are more threads than elements or when the
     // rounding leaves no elements for the later threads.
     if (start_idx >= global_end_index) {
-<<<<<<< HEAD
-=======
       // Just add this as a sanity check.
       CHECK_GT(num_elements, num_processing_threads);
->>>>>>> 582337d4
       break;
     }
 
