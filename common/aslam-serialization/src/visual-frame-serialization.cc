#include "aslam-serialization/visual-frame-serialization.h"

#include <aslam/cameras/camera.h>
#include <aslam/cameras/ncamera.h>
#include <aslam/frames/visual-frame.h>
#include <aslam/frames/visual-nframe.h>
#include <glog/logging.h>
#include <maplab-common/eigen-proto.h>

namespace aslam {
namespace serialization {

void serializeVisualFrame(
    const aslam::VisualFrame& frame, aslam::proto::VisualFrame* proto) {
  CHECK_NOTNULL(proto);

  frame.getId().serialize(proto->mutable_id());
  proto->set_timestamp(frame.getTimestampNanoseconds());

  if (frame.hasKeypointMeasurements()) {
    ::common::eigen_proto::serialize(
        frame.getKeypointMeasurements(),
        proto->mutable_keypoint_measurements());
    ::common::eigen_proto::serialize(
        frame.getKeypointMeasurementUncertainties(),
        proto->mutable_keypoint_measurement_sigmas());
    CHECK_EQ(
        proto->keypoint_measurements_size(),
        2 * proto->keypoint_measurement_sigmas_size());

    if (frame.hasKeypointScales()) {
      ::common::eigen_proto::serialize(
          frame.getKeypointScales(), proto->mutable_descriptor_scales());
      CHECK_EQ(
          proto->keypoint_measurement_sigmas_size(),
          proto->descriptor_scales_size());
    }

    const aslam::VisualFrame::DescriptorsT& descriptors =
        frame.getDescriptors();
    VLOG(200) << "Frame " << frame.getId() << " has " << descriptors.cols()
              << " descriptors!";
    internal::serializeDescriptors(descriptors, proto);

    proto->set_is_valid(frame.isValid());

    if (frame.hasTrackIds()) {
      ::common::eigen_proto::serialize(
          frame.getTrackIds(), proto->mutable_track_ids());
    }
  } else {
    VLOG(200) << "Frame " << frame.getId() << " has no descriptors!";
  }
  if (frame.hasLidarKeypoint3DMeasurements()) {
    ::common::eigen_proto::serialize(
<<<<<<< HEAD
        frame.getLidarKeypoint3DMeasurements(), proto->mutable_keypoint_vectors());
=======
        frame.getLidarKeypoint3DMeasurements(),
        proto->mutable_keypoint_vectors());
  }
  if (frame.hasLidarKeypoint2DMeasurements()) {
    ::common::eigen_proto::serialize(
        frame.getLidarKeypoint2DMeasurements(),
        proto->mutable_lidar_2d_measurements());
  }
  if (frame.hasLidarDescriptors()) {
    const aslam::VisualFrame::DescriptorsT& descriptors =
        frame.getLidarDescriptors();
    VLOG(200) << "Frame " << frame.getId() << " has " << descriptors.cols()
              << " LiDAR descriptors!";
    internal::serializeLidarDescriptors(descriptors, proto);
>>>>>>> 069c6790
  }
}

void deserializeVisualFrame(
    const aslam::proto::VisualFrame& proto, aslam::VisualFrame::Ptr* frame) {
  CHECK_NOTNULL(frame);
  aslam::Camera::Ptr camera;
  deserializeVisualFrame(proto, camera, frame);
}

void deserializeVisualFrame(
    const aslam::proto::VisualFrame& proto,
    const aslam::Camera::ConstPtr& camera, aslam::VisualFrame::Ptr* frame) {
  CHECK_NOTNULL(frame)->reset();

  aslam::FrameId frame_id;
  frame_id.deserialize(proto.id());
  // If the frame_id is invalid this frame has been un-set.
  if (frame_id.isValid()) {
    bool success = true;
    success &=
        (2 * proto.keypoint_measurement_sigmas_size() ==
         proto.keypoint_measurements_size());
    if (proto.keypoint_descriptor_size() != 0) {
      success &=
          (proto.keypoint_descriptors().size() /
               proto.keypoint_descriptor_size() ==
           static_cast<unsigned int>(proto.keypoint_measurement_sigmas_size()));
    }

    CHECK(success) << "Inconsistent landmark Visual Frame field sizes.";

    Eigen::Map<const Eigen::Matrix2Xd> img_points_distorted(
        proto.keypoint_measurements().data(), 2,
        proto.keypoint_measurements_size() / 2);
    Eigen::Map<const Eigen::VectorXd> uncertainties(
        proto.keypoint_measurement_sigmas().data(),
        proto.keypoint_measurement_sigmas_size());
    Eigen::Map<const Eigen::VectorXd> scales(
        proto.descriptor_scales().data(), proto.descriptor_scales_size());
    Eigen::Map<const Eigen::VectorXi> track_ids(
        proto.track_ids().data(), proto.track_ids_size());

    // LiDAR features
    Eigen::Map<const Eigen::Matrix3Xd> keypoint_vectors(
        proto.keypoint_vectors().data(), 3, proto.keypoint_vectors_size() / 3);
    Eigen::Map<const Eigen::Matrix2Xd> lidar_2d_measurements(
        proto.lidar_2d_measurements().data(), 2,
        proto.lidar_2d_measurements_size() / 2);

    *frame = aligned_shared<aslam::VisualFrame>();
    aslam::VisualFrame& frame_ref = **frame;

    if (camera != nullptr) {
      frame_ref.setCameraGeometry(camera);
    }

    frame_ref.setId(frame_id);
    frame_ref.setTimestampNanoseconds(proto.timestamp());
    frame_ref.setKeypointMeasurements(img_points_distorted);
    frame_ref.setKeypointMeasurementUncertainties(uncertainties);
<<<<<<< HEAD
    if (proto.keypoint_vectors_size() != 0) {
      frame_ref.setLidarKeypoint3DMeasurements(keypoint_vectors);
    }
=======
>>>>>>> 069c6790
    if (scales.rows() != 0) {
      CHECK_EQ(scales.rows(), uncertainties.rows());
      frame_ref.setKeypointScales(scales);
    }
    if (track_ids.rows() != 0) {
      CHECK_EQ(track_ids.rows(), uncertainties.rows());
      frame_ref.setTrackIds(track_ids);
    }

    // Need to set empty descriptors, otherwise getMutable call below fails.
    frame_ref.setDescriptors(aslam::VisualFrame::DescriptorsT());
    internal::deserializeDescriptors(proto, frame_ref.getDescriptorsMutable());

    CHECK(frame_ref.hasKeypointMeasurements());
    CHECK(frame_ref.hasKeypointMeasurementUncertainties());
    CHECK(frame_ref.hasDescriptors());

    if (proto.has_is_valid() && !proto.is_valid()) {
      frame_ref.invalidate();
    }
    // LiDAR features
    if (proto.keypoint_vectors_size() != 0) {
      frame_ref.setLidarKeypoint3DMeasurements(keypoint_vectors);
    }
    if (proto.lidar_2d_measurements_size() != 0) {
      frame_ref.setLidarKeypoint2DMeasurements(lidar_2d_measurements);
    }
    if (proto.keypoint_vectors_size() != 0) {
      frame_ref.setLidarDescriptors(aslam::VisualFrame::DescriptorsT());
      internal::deserializeLidarDescriptors(
          proto, frame_ref.getLidarDescriptorsMutable());
    }
  }
}

void serializeVisualNFrame(
    const aslam::VisualNFrame& n_frame, aslam::proto::VisualNFrame* proto) {
  CHECK_NOTNULL(proto);

  n_frame.getId().serialize(proto->mutable_id());
  const unsigned int num_frames = n_frame.getNumFrames();
  for (unsigned int i = 0u; i < num_frames; ++i) {
    aslam::proto::VisualFrame* visual_frame_proto =
        CHECK_NOTNULL(proto->add_frames());
    if (n_frame.isFrameSet(i)) {
      const aslam::VisualFrame& visual_frame = n_frame.getFrame(i);
      serializeVisualFrame(visual_frame, visual_frame_proto);
    } else {
      // Set invalid id to proto::VisualFrame.
      aslam::FrameId().serialize(visual_frame_proto->mutable_id());
    }
  }
}

void deserializeVisualNFrame(
    const aslam::proto::VisualNFrame& proto,
    aslam::VisualNFrame::Ptr* n_frame) {
  CHECK_NOTNULL(n_frame);
  aslam::NCamera::Ptr n_camera;
  deserializeVisualNFrame(proto, n_camera, n_frame);
}

void deserializeVisualNFrame(
    const aslam::proto::VisualNFrame& proto,
    const aslam::NCamera::Ptr& n_camera, aslam::VisualNFrame::Ptr* n_frame) {
  CHECK_NOTNULL(n_frame);

  aslam::NFramesId n_frame_id;
  n_frame_id.deserialize(proto.id());

  CHECK_GT(proto.frames_size(), 0);
  const int num_frames = proto.frames_size();
  if (*n_frame == nullptr) {
    // NFrame is not instantiated yet, let's construct the object with dummy
    // NCamera object (but with correct number of cameras).
    n_frame->reset(new aslam::VisualNFrame(n_frame_id, num_frames));
  } else {
    (*n_frame)->setId(n_frame_id);
  }

  aslam::VisualNFrame& n_frame_ref = **n_frame;

  CHECK(n_frame != nullptr);
  if (n_camera != nullptr) {
    n_frame_ref.setNCameras(n_camera);
  }

  for (int i = 0; i < num_frames; ++i) {
    const aslam::proto::VisualFrame& visual_frame_proto = proto.frames(i);
    aslam::VisualFrame::Ptr visual_frame;
    if (n_camera == nullptr && n_frame_ref.getNCameraShared() != nullptr) {
      const aslam::Camera::Ptr cam =
          n_frame_ref.getNCameraShared()->getCameraShared(i);
      deserializeVisualFrame(
          visual_frame_proto,
          n_frame_ref.getNCameraShared()->getCameraShared(i), &visual_frame);
    } else if (n_camera != nullptr) {
      deserializeVisualFrame(
          visual_frame_proto, n_camera->getCameraShared(i), &visual_frame);
    } else {
      deserializeVisualFrame(visual_frame_proto, &visual_frame);
    }

    if (visual_frame != nullptr) {
      n_frame_ref.setFrame(i, visual_frame);
    } else {
      n_frame_ref.unSetFrame(i);
    }
  }
}

namespace internal {

void serializeDescriptors(
    const aslam::VisualFrame::DescriptorsT& descriptors,
    aslam::proto::VisualFrame* proto) {
  CHECK_NOTNULL(proto);

  proto->set_keypoint_descriptor_size(
      descriptors.rows() * sizeof(aslam::VisualFrame::DescriptorsT::Scalar));

  std::string* descriptors_string = proto->mutable_keypoint_descriptors();
  descriptors_string->resize(
      descriptors.size() * sizeof(aslam::VisualFrame::DescriptorsT::Scalar));
  Eigen::Map<aslam::VisualFrame::DescriptorsT> descriptors_map(
      reinterpret_cast<unsigned char*>(&descriptors_string->front()),
      descriptors.rows(), descriptors.cols());
  descriptors_map = descriptors;
}

void serializeLidarDescriptors(
    const aslam::VisualFrame::DescriptorsT& descriptors,
    aslam::proto::VisualFrame* proto) {
  CHECK_NOTNULL(proto);

  proto->set_lidar_descriptor_size(
      descriptors.rows() * sizeof(aslam::VisualFrame::DescriptorsT::Scalar));

  std::string* descriptors_string = proto->mutable_lidar_descriptors();
  descriptors_string->resize(
      descriptors.size() * sizeof(aslam::VisualFrame::DescriptorsT::Scalar));
  Eigen::Map<aslam::VisualFrame::DescriptorsT> descriptors_map(
      reinterpret_cast<unsigned char*>(&descriptors_string->front()),
      descriptors.rows(), descriptors.cols());
  descriptors_map = descriptors;
}

void deserializeDescriptors(
    const aslam::proto::VisualFrame& proto,
    aslam::VisualFrame::DescriptorsT* descriptors) {
  CHECK_NOTNULL(descriptors);
  if (proto.keypoint_descriptor_size() != 0) {
    Eigen::Map<const aslam::VisualFrame::DescriptorsT> descriptor_map(
        reinterpret_cast<const unsigned char*>(
            &proto.keypoint_descriptors().front()),
        proto.keypoint_descriptor_size(),
        proto.keypoint_descriptors().size() / proto.keypoint_descriptor_size());
    *descriptors = descriptor_map;
  } else {
    descriptors->resize(0, 0);
  }
}

void deserializeLidarDescriptors(
    const aslam::proto::VisualFrame& proto,
    aslam::VisualFrame::DescriptorsT* descriptors) {
  CHECK_NOTNULL(descriptors);
  if (proto.lidar_descriptor_size() != 0) {
    Eigen::Map<const aslam::VisualFrame::DescriptorsT> descriptor_map(
        reinterpret_cast<const unsigned char*>(
            &proto.lidar_descriptors().front()),
        proto.lidar_descriptor_size(),
        proto.lidar_descriptors().size() / proto.lidar_descriptor_size());
    *descriptors = descriptor_map;
  } else {
    descriptors->resize(0, 0);
  }
}

}  // namespace internal

}  // namespace serialization
}  // namespace aslam<|MERGE_RESOLUTION|>--- conflicted
+++ resolved
@@ -53,9 +53,6 @@
   }
   if (frame.hasLidarKeypoint3DMeasurements()) {
     ::common::eigen_proto::serialize(
-<<<<<<< HEAD
-        frame.getLidarKeypoint3DMeasurements(), proto->mutable_keypoint_vectors());
-=======
         frame.getLidarKeypoint3DMeasurements(),
         proto->mutable_keypoint_vectors());
   }
@@ -70,7 +67,6 @@
     VLOG(200) << "Frame " << frame.getId() << " has " << descriptors.cols()
               << " LiDAR descriptors!";
     internal::serializeLidarDescriptors(descriptors, proto);
->>>>>>> 069c6790
   }
 }
 
@@ -132,12 +128,6 @@
     frame_ref.setTimestampNanoseconds(proto.timestamp());
     frame_ref.setKeypointMeasurements(img_points_distorted);
     frame_ref.setKeypointMeasurementUncertainties(uncertainties);
-<<<<<<< HEAD
-    if (proto.keypoint_vectors_size() != 0) {
-      frame_ref.setLidarKeypoint3DMeasurements(keypoint_vectors);
-    }
-=======
->>>>>>> 069c6790
     if (scales.rows() != 0) {
       CHECK_EQ(scales.rows(), uncertainties.rows());
       frame_ref.setKeypointScales(scales);
